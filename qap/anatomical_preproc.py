base_test_dir = "/tdata/QAP/qc_test"


def anatomical_reorient_workflow(workflow, resource_pool, config, name="_"):

    # resource pool should have:
    #     anatomical_scan

    import os
    import sys

    import nipype.interfaces.io as nio
    import nipype.pipeline.engine as pe
    import nipype.interfaces.utility as util
    from nipype.interfaces.afni import preprocess

    from workflow_utils import check_input_resources
<<<<<<< HEAD
    
    #check_input_resources(resource_pool, "anatomical_scan")
    if "anatomical_scan" not in resource_pool.keys():
        return workflow, resource_pool
=======

    check_input_resources(resource_pool, "anatomical_scan")

>>>>>>> 9220d746

    anat_deoblique = pe.Node(interface=preprocess.Refit(),
                                name='anat_deoblique%s' % name)

    anat_deoblique.inputs.in_file = resource_pool["anatomical_scan"]
    anat_deoblique.inputs.deoblique = True

    anat_reorient = pe.Node(interface=preprocess.Resample(),
                            name='anat_reorient%s' % name)

    anat_reorient.inputs.orientation = 'RPI'
    anat_reorient.inputs.outputtype = 'NIFTI_GZ'

    workflow.connect(anat_deoblique, 'out_file', anat_reorient, 'in_file')
<<<<<<< HEAD
   
=======


>>>>>>> 9220d746
    resource_pool["anatomical_reorient"] = (anat_reorient, 'out_file')

    return workflow, resource_pool


def run_anatomical_reorient(anatomical_scan, out_dir=None, run=True):

    # stand-alone runner for anatomical reorient workflow

    import os
    import sys

    import glob

    import nipype.interfaces.io as nio
    import nipype.pipeline.engine as pe

    output = "anatomical_reorient"

    workflow = pe.Workflow(name='anatomical_reorient_workflow')

    if not out_dir:
        out_dir = os.getcwd()

    workflow_dir = os.path.join(out_dir, "workflow_output", output)
    workflow.base_dir = workflow_dir

    resource_pool = {}
    config = {}
    num_cores_per_subject = 1

    resource_pool["anatomical_scan"] = anatomical_scan

    workflow, resource_pool = \
            anatomical_reorient_workflow(workflow, resource_pool, config)

    ds = pe.Node(nio.DataSink(), name='datasink_anatomical_reorient')
    ds.inputs.base_directory = workflow_dir

    node, out_file = resource_pool["anatomical_reorient"]

    workflow.connect(node, out_file, ds, 'anatomical_reorient')


    if run == True:
        workflow.run(plugin='MultiProc', plugin_args= \
                         {'n_procs': num_cores_per_subject})
        outpath = glob.glob(os.path.join(workflow_dir, "anatomical_reorient",\
                                         "*"))[0]
        return outpath
    else:
        return workflow, workflow.base_dir


def anatomical_skullstrip_workflow(workflow, resource_pool, config, name="_"):

    # resource pool should have:
    #     anatomical_reorient

    import os
    import sys
    import copy
    import nipype.interfaces.io as nio
    import nipype.pipeline.engine as pe
    import nipype.interfaces.utility as util

    from nipype.interfaces.afni import preprocess

    if "anatomical_reorient" not in resource_pool.keys():

        from anatomical_preproc import anatomical_reorient_workflow
        old_rp = copy.copy(resource_pool)
        workflow, new_resource_pool = \
            anatomical_reorient_workflow(workflow, resource_pool, config, name)

        if resource_pool == old_rp:
            return workflow, resource_pool

    anat_skullstrip = pe.Node(interface=preprocess.SkullStrip(),
                              name='anat_skullstrip%s' % name)
<<<<<<< HEAD
    anat_skullstrip.inputs.outputtype = 'NIFTI_GZ'
=======

    anat_skullstrip.inputs.outputtype = 'NIFTI_GZ'

>>>>>>> 9220d746

    anat_skullstrip_orig_vol = pe.Node(interface=preprocess.Calc(),
                                       name='anat_skullstrip_orig_vol%s' % name)
    anat_skullstrip_orig_vol.inputs.expr = 'a*step(b)'
    anat_skullstrip_orig_vol.inputs.outputtype = 'NIFTI_GZ'

    if len(resource_pool["anatomical_reorient"]) == 2:
        node, out_file = resource_pool["anatomical_reorient"]
        workflow.connect(node, out_file, anat_skullstrip, 'in_file')
    else:
        anat_skullstrip.inputs.in_file = \
            resource_pool["anatomical_reorient"]

    if len(resource_pool["anatomical_reorient"]) == 2:
        node, out_file = resource_pool["anatomical_reorient"]
        workflow.connect(node, out_file,
                             anat_skullstrip_orig_vol, 'in_file_a')
    else:
        anat_skullstrip_orig_vol.inputs.in_file_a = \
            resource_pool["anatomical_reorient"]

    workflow.connect(anat_skullstrip, 'out_file',
                        anat_skullstrip_orig_vol, 'in_file_b')

    resource_pool["anatomical_brain"] = (anat_skullstrip_orig_vol, 'out_file')

    return workflow, resource_pool


def run_anatomical_skullstrip(anatomical_reorient, out_dir=None, run=True):

    # stand-alone runner for anatomical skullstrip workflow

    import os
    import sys

    import glob

    import nipype.interfaces.io as nio
    import nipype.pipeline.engine as pe

    output = "anatomical_brain"

    workflow = pe.Workflow(name='anatomical_skullstrip_workflow')

    if not out_dir:
        out_dir = os.getcwd()

    workflow_dir = os.path.join(out_dir, "workflow_output", output)
    workflow.base_dir = workflow_dir

    resource_pool = {}
    config = {}
    num_cores_per_subject = 1

    resource_pool["anatomical_reorient"] = anatomical_reorient

    workflow, resource_pool = \
            anatomical_skullstrip_workflow(workflow, resource_pool, config)


    ds = pe.Node(nio.DataSink(), name='datasink_anatomical_skullstrip')
    ds.inputs.base_directory = workflow_dir

    node, out_file = resource_pool["anatomical_brain"]

    workflow.connect(node, out_file, ds, 'anatomical_brain')

    if run == True:

        workflow.run(plugin='MultiProc', plugin_args= \
                         {'n_procs': num_cores_per_subject})
        outpath = glob.glob(os.path.join(workflow_dir, "anatomical_brain", \
                                         "*"))[0]
        return outpath

    else:

        return workflow, workflow.base_dir


def afni_anatomical_linear_registration(workflow, resource_pool, \
    config, name="_"):

    # resource pool should have:
    #     anatomical_brain

    import os
    import sys
    import copy
    import nipype.interfaces.io as nio
    import nipype.pipeline.engine as pe

    import nipype.interfaces.afni as afni

    from workflow_utils import check_input_resources, \
                               check_config_settings

    if "skull_on_registration" not in config.keys():
        config["skull_on_registration"] = True

    calc_allineate_warp = pe.Node(interface=afni.Allineate(),
                                    name='calc_3dAllineate_warp%s' % name)
    calc_allineate_warp.inputs.outputtype = "NIFTI_GZ"

    if config["skull_on_registration"]:

        if "anatomical_reorient" not in resource_pool.keys():

            from anatomical_preproc import anatomical_reorient_workflow
            old_rp = copy.copy(resource_pool)
            workflow, new_resource_pool = \
                anatomical_reorient_workflow(workflow, resource_pool, \
                                             config, name)

            if resource_pool == old_rp:
                return workflow, resource_pool

        if len(resource_pool["anatomical_reorient"]) == 2:
            node, out_file = resource_pool["anatomical_reorient"]
            workflow.connect(node, out_file, calc_allineate_warp, 'in_file')
        else:
            calc_allineate_warp.inputs.in_file = \
                resource_pool["anatomical_reorient"]

        calc_allineate_warp.inputs.reference = \
            config["template_skull_for_anat"]

        calc_allineate_warp.inputs.out_file = "allineate_warped_head.nii.gz"

    else:

        if "anatomical_brain" not in resource_pool.keys():

            from anatomical_preproc import anatomical_skullstrip_workflow
            old_rp = copy.copy(resource_pool)
            workflow, new_resource_pool = \
                anatomical_skullstrip_workflow(workflow, resource_pool, \
                                               config, name)

            if resource_pool == old_rp:
                return workflow, resource_pool

        if len(resource_pool["anatomical_brain"]) == 2:
            node, out_file = resource_pool["anatomical_brain"]
            workflow.connect(node, out_file, calc_allineate_warp, 'in_file')
        else:
            calc_allineate_warp.inputs.in_file = \
                resource_pool["anatomical_brain"]

        calc_allineate_warp.inputs.reference = \
            config["template_brain_for_anat"]

        calc_allineate_warp.inputs.out_file = \
            "allineate_warped_brain.nii.gz"


    calc_allineate_warp.inputs.out_matrix = "3dallineate_warp"


    resource_pool["allineate_linear_xfm"] = \
        (calc_allineate_warp, 'matrix')

    resource_pool["afni_linear_warped_image"] = \
        (calc_allineate_warp, 'out_file')


    return workflow, resource_pool



def run_afni_anatomical_linear_registration(input_image, reference_image,
                                            skull_on=False, out_dir=None,
                                            run=True):

    # stand-alone runner for anatomical linear registration workflow

    import os
    import sys

    import glob

    import nipype.interfaces.io as nio
    import nipype.pipeline.engine as pe

    from workflow_utils import raise_smart_exception

    output = "afni_linear_warped_image"

    workflow = pe.Workflow(name='3dallineate_workflow')

    if not out_dir:
        out_dir = os.getcwd()

    workflow_dir = os.path.join(out_dir, "workflow_output", output)
    workflow.base_dir = workflow_dir

    resource_pool = {}
    config = {}
    num_cores_per_subject = 1

    config["skull_on_registration"] = skull_on

    if skull_on:
        resource_pool["anatomical_reorient"] = input_image
    else:
        resource_pool["anatomical_brain"] = input_image


    workflow, resource_pool = \
            afni_anatomical_linear_registration(workflow, resource_pool, \
                                                config)


    ds = pe.Node(nio.DataSink(), name='datasink_3dallineate')
    ds.inputs.base_directory = workflow_dir

    node, out_file = resource_pool["afni_linear_warped_image"]
    workflow.connect(node, out_file, ds, 'afni_linear_warped_image')

    node, out_file = resource_pool["allineate_linear_xfm"]
    workflow.connect(node, out_file, ds, 'allineate_linear_xfm')

    if run == True:
        workflow.run(plugin='MultiProc', plugin_args= \
                         {'n_procs': num_cores_per_subject})
        outpath = glob.glob(os.path.join(workflow_dir, \
                                         "afni_linear_warped_image", \
                                         "*"))[0]
        return outpath
    else:
        return workflow, workflow.base_dir



def afni_segmentation_workflow(workflow, resource_pool, config, name="_"):

    # resource pool should have:
    #     anatomical_brain

    import os
    import sys
    import copy
    import nipype.interfaces.io as nio
    import nipype.pipeline.engine as pe
    import nipype.interfaces.utility as util
    from nipype.interfaces.afni import preprocess

    from workflow_utils import check_input_resources, \
                               check_config_settings


    if "anatomical_brain" not in resource_pool.keys():

        from anatomical_preproc import anatomical_skullstrip_workflow
        old_rp = copy.copy(resource_pool)
        workflow, new_resource_pool = \
            anatomical_skullstrip_workflow(workflow, resource_pool, config, name)

        if resource_pool == old_rp:
            return workflow, resource_pool

    segment = pe.Node(interface=preprocess.Seg(), name='segmentation%s' % name)

    segment.inputs.mask = 'AUTO'

    if len(resource_pool["anatomical_brain"]) == 2:
        node, out_file = resource_pool["anatomical_brain"]
        workflow.connect(node, out_file, segment, 'in_file')
    else:
        segment.inputs.in_file = resource_pool["anatomical_brain"]

    # output processing
    AFNItoNIFTI = pe.Node(interface=preprocess.AFNItoNIFTI(),
                          name="segment_AFNItoNIFTI%s" % name)

    AFNItoNIFTI.inputs.out_file = "classes.nii.gz"


    workflow.connect(segment, 'out_file', AFNItoNIFTI, 'in_file')

    # break out each of the three tissue types into
    # three separate NIFTI files
    extract_CSF = pe.Node(interface=preprocess.Calc(),
                          name='extract_CSF_mask%s' % name)
    extract_CSF.inputs.expr = "within(a,1,1)"
    extract_CSF.inputs.out_file = "anatomical_csf_mask.nii.gz"

    extract_GM = pe.Node(interface=preprocess.Calc(),
                          name='extract_GM_mask%s' % name)
    extract_GM.inputs.expr = "within(a,2,2)"
    extract_GM.inputs.out_file = "anatomical_gm_mask.nii.gz"

    extract_WM = pe.Node(interface=preprocess.Calc(),
                          name='extract_WM_mask%s' % name)
    extract_WM.inputs.expr = "within(a,3,3)"
    extract_WM.inputs.out_file = "anatomical_wm_mask.nii.gz"

    workflow.connect(AFNItoNIFTI, 'out_file', extract_CSF, 'in_file_a')
    workflow.connect(AFNItoNIFTI, 'out_file', extract_GM, 'in_file_a')
    workflow.connect(AFNItoNIFTI, 'out_file', extract_WM, 'in_file_a')


    resource_pool["anatomical_csf_mask"] = (extract_CSF, 'out_file')
    resource_pool["anatomical_gm_mask"] = (extract_GM, 'out_file')
    resource_pool["anatomical_wm_mask"] = (extract_WM, 'out_file')


    return workflow, resource_pool


def run_afni_segmentation(anatomical_brain, out_dir=None, run=True):

    # stand-alone runner for segmentation workflow

    import os
    import sys
    import copy
    import glob

    import nipype.interfaces.io as nio
    import nipype.pipeline.engine as pe

    output = "anatomical_afni_segmentation_masks"

    workflow = pe.Workflow(name='afni_segmentation_workflow')

    if not out_dir:
        out_dir = os.getcwd()

    workflow_dir = os.path.join(out_dir, "workflow_output", output)
    workflow.base_dir = workflow_dir

    resource_pool = {}
    config = {}
    num_cores_per_subject = 1


    resource_pool["anatomical_brain"] = anatomical_brain

    workflow, resource_pool = \
            afni_segmentation_workflow(workflow, resource_pool, config)


    ds = pe.Node(nio.DataSink(), name='datasink_afni_segmentation')
    ds.inputs.base_directory = workflow_dir


    seg_types = ["gm", "wm", "csf"]

    for seg in seg_types:

        node, out_file = resource_pool["anatomical_%s_mask" % seg]

        workflow.connect(node, out_file, ds, 'anatomical_%s_mask' % seg)


    if run == True:

        workflow.run(plugin='MultiProc', plugin_args= \
                         {'n_procs': num_cores_per_subject})
        outpath = glob.glob(os.path.join(workflow_dir, "anatomical_*_mask", \
                                         "*"))

        return outpath

    else:

        return workflow, workflow.base_dir<|MERGE_RESOLUTION|>--- conflicted
+++ resolved
@@ -15,16 +15,10 @@
     from nipype.interfaces.afni import preprocess
 
     from workflow_utils import check_input_resources
-<<<<<<< HEAD
     
     #check_input_resources(resource_pool, "anatomical_scan")
     if "anatomical_scan" not in resource_pool.keys():
         return workflow, resource_pool
-=======
-
-    check_input_resources(resource_pool, "anatomical_scan")
-
->>>>>>> 9220d746
 
     anat_deoblique = pe.Node(interface=preprocess.Refit(),
                                 name='anat_deoblique%s' % name)
@@ -39,12 +33,7 @@
     anat_reorient.inputs.outputtype = 'NIFTI_GZ'
 
     workflow.connect(anat_deoblique, 'out_file', anat_reorient, 'in_file')
-<<<<<<< HEAD
-   
-=======
-
-
->>>>>>> 9220d746
+
     resource_pool["anatomical_reorient"] = (anat_reorient, 'out_file')
 
     return workflow, resource_pool
@@ -125,13 +114,7 @@
 
     anat_skullstrip = pe.Node(interface=preprocess.SkullStrip(),
                               name='anat_skullstrip%s' % name)
-<<<<<<< HEAD
     anat_skullstrip.inputs.outputtype = 'NIFTI_GZ'
-=======
-
-    anat_skullstrip.inputs.outputtype = 'NIFTI_GZ'
-
->>>>>>> 9220d746
 
     anat_skullstrip_orig_vol = pe.Node(interface=preprocess.Calc(),
                                        name='anat_skullstrip_orig_vol%s' % name)
