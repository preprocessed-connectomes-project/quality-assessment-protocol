#!/usr/bin/env python
# emacs: -*- mode: python; py-indent-offset: 4; indent-tabs-mode: nil -*-
# vi: set ft=python sts=4 ts=4 sw=4 et:



def qap_mask_workflow(workflow, resource_pool, config, name="_"):
    """Build and run a Nipype workflow to create the QAP anatomical head mask.

    - If any resources/outputs required by this workflow are not in the
      resource pool, this workflow will call pre-requisite workflow builder
      functions to further populate the pipeline with workflows which will
      calculate/generate these necessary pre-requisites.

    Expected Resources in Resource Pool:
      - anatomical_reorient: The deobliqued, reoriented anatomical scan.
      - allineate_linear_xfm: The linear registration transform matrix from
                              AFNI's 3dAllineate.

    New Resources Added to Resource Pool
      - qap_head_mask: A binary mask of the head and the region in front of
                       the mouth and below the nose.
      - whole_head_mask: A binary mask of only the head.
      - skull_only_mask: A binary mask of the head minus the slice mask.

    Workflow Steps
      1. AFNI 3dClipLevel on anatomical reorient to get a threshold value.
      2. create_expr_string function node to generate the arg for AFNI 3dcalc.
      3. AFNI 3dcalc to create a binary mask of anatomical reorient using the
         threshold value from 3dClipLevel.
      4. AFNI 3dmask_tool to dilate and erode the binary mask six times each
         way to remove gaps and holes.
      5. slice_head_mask function node to create the binary mask for the nose/
         mouth region.
      6. 3dcalc to add the slice mask to the head mask, and to also subtract
         the slice mask from the head mask, to create the "skull_only_mask".

    :type workflow: Nipype workflow object
    :param workflow: A Nipype workflow object which can already contain other
                     connected nodes; this function will insert the following
                     workflow into this one provided.
    :type resource_pool: dict
    :param resource_pool: A dictionary defining input files and pointers to
                          Nipype node outputs / workflow connections; the keys
                          are the resource names.
    :type config: dict
    :param config: A dictionary defining the configuration settings for the
                   workflow, such as directory paths or toggled options.
    :type name: str
    :param name: (default: "_") A string to append to the end of each node
                 name.
    :rtype: Nipype workflow object
    :return: The Nipype workflow originally provided, but with this function's
              sub-workflow connected into it.
    :rtype: dict
    :return: The resource pool originally provided, but updated (if
             applicable) with the newest outputs and connections.
    """

    import copy
    import nipype.pipeline.engine as pe
    import nipype.interfaces.utility as niu
    from nipype.interfaces.afni import preprocess

    from qap_workflows_utils import slice_head_mask
    from qap_utils import create_expr_string

    if 'allineate_linear_xfm' not in resource_pool.keys():

        from anatomical_preproc import afni_anatomical_linear_registration
        old_rp = copy.copy(resource_pool)
        workflow, resource_pool = \
            afni_anatomical_linear_registration(workflow, resource_pool,
                                                    config, name)

        if resource_pool == old_rp:
            return workflow, resource_pool

    if 'anatomical_reorient' not in resource_pool.keys():

        from anatomical_preproc import anatomical_reorient_workflow
        old_rp = copy.copy(resource_pool)
        workflow, resource_pool = \
            anatomical_reorient_workflow(workflow, resource_pool, config, name)

        if resource_pool == old_rp:
            return workflow, resource_pool

    # find the clipping level for thresholding the head mask
    clip_level = pe.Node(interface=preprocess.ClipLevel(),
                         name='qap_headmask_clip_level%s' % name)

    # create the expression string for Calc in mask_skull node
    create_expr_string = pe.Node(niu.Function(
        input_names=['clip_level_value'],
        output_names=['expr_string'], function=create_expr_string),
        name='qap_headmask_create_expr_string%s' % name)

    workflow.connect(clip_level, 'clip_val',
                         create_expr_string, 'clip_level_value')

    # let's create a binary mask of the skull image with that threshold
    try:
<<<<<<< HEAD
        mask_skull = pe.Node(interface=preprocess.Calc(),
                             name='qap_headmask_mask_skull%s' % name)
    except AttributeError:
        from nipype.interfaces.afni import utils as afni_utils
        mask_skull = pe.Node(interface=afni_utils.Calc(),
                             name='qap_headmask_mask_skull%s' % name)
=======
        from nipype.interfaces.afni import utils as afni_utils
        mask_skull = pe.Node(interface=afni_utils.Calc(),
                                 name='qap_headmask_mask_skull%s' % name)
    except ImportError:
        mask_skull = pe.Node(interface=preprocess.Calc(),
                                 name='qap_headmask_mask_skull%s' % name)
>>>>>>> 7bc17de0

    mask_skull.inputs.outputtype = "NIFTI_GZ"

    workflow.connect(create_expr_string, 'expr_string', mask_skull, 'expr')

    try:
<<<<<<< HEAD
        dilate_erode = pe.Node(interface=preprocess.MaskTool(),
                               name='qap_headmask_mask_tool%s' % name)
    except AttributeError:
        dilate_erode = pe.Node(interface=afni_utils.MaskTool(),
                               name='qap_headmask_mask_tool%s' % name)
=======
        from nipype.interfaces.afni import utils as afni_utils
        dilate_erode = pe.Node(interface=afni_utils.MaskTool(),
                                 name='qap_headmask_mask_tool%s' % name)
    except ImportError:
        dilate_erode = pe.Node(interface=preprocess.MaskTool(),
                                 name='qap_headmask_mask_tool%s' % name)
>>>>>>> 7bc17de0

    dilate_erode.inputs.dilate_inputs = "6 -6"
    dilate_erode.inputs.outputtype = "NIFTI_GZ"

    workflow.connect(mask_skull, 'out_file', dilate_erode, 'in_file')

    slice_head_mask = pe.Node(niu.Function(
        input_names=['infile', 'transform', 'standard'],
        output_names=['outfile_path'], function=slice_head_mask),
        name='qap_headmask_slice_head_mask%s' % name)

    try:
<<<<<<< HEAD
        combine_masks = pe.Node(interface=preprocess.Calc(),
                                name='qap_headmask_combine_masks%s' % name)
    except AttributeError:
        combine_masks = pe.Node(interface=afni_utils.Calc(),
                                name='qap_headmask_combine_masks%s' % name)
=======
        from nipype.interfaces.afni import utils as afni_utils
        combine_masks = pe.Node(interface=afni_utils.Calc(),
                                name='qap_headmask_combine_masks%s' % name)
    except ImportError:
        combine_masks = pe.Node(interface=preprocess.Calc(),
                                name='qap_headmask_combine_masks%s' % name)
>>>>>>> 7bc17de0

    combine_masks.inputs.expr = "(a+b)-(a*b)"
    combine_masks.inputs.outputtype = "NIFTI_GZ"

    # subtract the slice mask from the original head mask to create a
    # skull-only mask for FG calculations
    try:
<<<<<<< HEAD
        subtract_mask = pe.Node(interface=preprocess.Calc(),
                                name='qap_headmask_subtract_masks%s' % name)
    except AttributeError:
        subtract_mask = pe.Node(interface=afni_utils.Calc(),
                                name='qap_headmask_subtract_masks%s' % name)
=======
        from nipype.interfaces.afni import utils as afni_utils
        subtract_mask = pe.Node(interface=afni_utils.Calc(),
                                name='qap_headmask_subtract_masks%s' % name)
    except ImportError:
        subtract_mask = pe.Node(interface=preprocess.Calc(),
                                name='qap_headmask_subtract_masks%s' % name)
>>>>>>> 7bc17de0

    subtract_mask.inputs.expr = "a-b"
    subtract_mask.inputs.outputtype = "NIFTI_GZ"

    if len(resource_pool['anatomical_reorient']) == 2:
        node, out_file = resource_pool['anatomical_reorient']
        workflow.connect([
            (node, clip_level,      [(out_file, 'in_file')]),
            (node, mask_skull,      [(out_file, 'in_file_a')]),
            (node, slice_head_mask, [(out_file, 'infile')])
        ])
    else:
        clip_level.inputs.in_file = resource_pool['anatomical_reorient']
        mask_skull.inputs.in_file_a = resource_pool['anatomical_reorient']
        slice_head_mask.inputs.infile = resource_pool['anatomical_reorient']

    if len(resource_pool['allineate_linear_xfm']) == 2:
        node, out_file = resource_pool['allineate_linear_xfm']
        workflow.connect(node, out_file, slice_head_mask, 'transform')
    else:
        slice_head_mask.inputs.transform = \
            resource_pool['allineate_linear_xfm']

    workflow.connect([
        (dilate_erode, combine_masks, [('out_file', 'in_file_a')]),
        (slice_head_mask, combine_masks, [('outfile_path', 'in_file_b')])
    ])

    workflow.connect(dilate_erode, 'out_file', subtract_mask, 'in_file_a')
    workflow.connect(slice_head_mask, 'outfile_path', \
                         subtract_mask, 'in_file_b')

    resource_pool['qap_head_mask'] = (combine_masks, 'out_file')
    resource_pool['whole_head_mask'] = (dilate_erode, 'out_file')
    resource_pool['skull_only_mask'] = (subtract_mask, 'out_file')

    return workflow, resource_pool


def run_qap_mask(anatomical_reorient, allineate_out_xfm,
                 out_dir=None, run=True):
    """Run the qap_mask_workflow workflow with the provided inputs.

    :type anatomical_reorient: str
    :param anatomical_reorient: Filepath to the deobliqued, reoriented
                                anatomical scan.
    :type allineate_out_xfm: str
    :param allineate_out_xfm: Filepath to the linear anatomical-to-template
                              registration transform matrix from AFNI's
                              3dAllineate.
    :type out_dir: str
    :param out_dir: (default: None) The output directory to write the results
                    to; if left as None, will write to the current directory.
    :type run: bool
    :param run: (default: True) Will run the workflow; if set to False, will
                connect the Nipype workflow and return the workflow object
                instead.
    :rtype: str
    :return: (if run=True) The filepath of the generated anatomical_reorient
             file.
    :rtype: Nipype workflow object
    :return: (if run=False) The connected Nipype workflow object.
    :rtype: str
    :return: (if run=False) The base directory of the workflow if it were to
             be run.
    """

    import os
    import glob

    import nipype.interfaces.io as nio
    import nipype.pipeline.engine as pe

    output = 'qap_head_mask'

    workflow = pe.Workflow(name='%s_workflow' % output)

    if not out_dir:
        out_dir = os.getcwd()

    workflow_dir = os.path.join(out_dir, "workflow_output", output)
    workflow.base_dir = workflow_dir

    resource_pool = {}
    config = {}
    num_cores_per_subject = 1

    resource_pool['anatomical_reorient'] = anatomical_reorient
    resource_pool['allineate_linear_xfm'] = allineate_out_xfm

    workflow, resource_pool = \
        qap_mask_workflow(workflow, resource_pool, config)

    ds = pe.Node(nio.DataSink(), name='datasink_%s' % output)
    ds.inputs.base_directory = workflow_dir

    node, out_file = resource_pool[output]
    workflow.connect(node, out_file, ds, output)

    node, out_file = resource_pool["skull_only_mask"]
    workflow.connect(node, out_file, ds, "skull_only_mask")

    if run:
        workflow.run(
            plugin='MultiProc', plugin_args={'n_procs': num_cores_per_subject})
        outpath = glob.glob(os.path.join(workflow_dir, output, '*'))[0]
        return outpath

    else:
        return workflow, workflow.base_dir


def qap_gather_header_info(workflow, resource_pool, config, name="_",
                           data_type="anatomical"):
    """Build and run a Nipype workflow to extract the NIFTI header information
    from an input file and insert it into a dictionary.

    - If any resources/outputs required by this workflow are not in the
      resource pool, this workflow will call pre-requisite workflow builder
      functions to further populate the pipeline with workflows which will
      calculate/generate these necessary pre-requisites.

    Expected Resources in Resource Pool
      - anatomical_scan: (optional) The raw anatomical scan.
      - functional_scan: (optional) The raw functional scan.

    New Resources Added to Resource Pool
      - anatomical_header_info: (if anatomical scan provided) Dictionary of
                                NIFTI file's header information.
      - functional_header_info: (if functional scan provided) Dictionary of
                                NIFTI file's header information.

    Workflow Steps
      1. create_header_dict_entry function node to generate the header info
         dictionary.
      2. write_json function node to write the information to the output JSON
         file (or update an already existing output JSON file).

    :type workflow: Nipype workflow object
    :param workflow: A Nipype workflow object which can already contain other
                     connected nodes; this function will insert the following
                     workflow into this one provided.
    :type resource_pool: dict
    :param resource_pool: A dictionary defining input files and pointers to
                          Nipype node outputs / workflow connections; the keys
                          are the resource names.
    :type config: dict
    :param config: A dictionary defining the configuration settings for the
                   workflow, such as directory paths or toggled options.
    :type name: str
    :param name: (default: "_") A string to append to the end of each node
                 name.
    :rtype: Nipype workflow object
    :return: The Nipype workflow originally provided, but with this function's
              sub-workflow connected into it.
    :rtype: dict
    :return: The resource pool originally provided, but updated (if
             applicable) with the newest outputs and connections.
    """

    import os
    import nipype.pipeline.engine as pe
    import nipype.interfaces.utility as niu
    from qap_workflows_utils import create_header_dict_entry
    from qap_utils import write_json

    header_imports = ["import os", "import nibabel as nb",
                      "from qap.qap_utils import raise_smart_exception"]

    gather_header = pe.Node(niu.Function(
                             input_names=['in_file', 'subject', 'session',
                                          'scan', 'type'],
                             output_names=['qap_dict'],
                             function=create_header_dict_entry),
<<<<<<< HEAD
                             name="gather_header_info_%s%s"
                                  % (data_type, name))
=======
                             name="gather_header_info%s" % name,
                             imports=header_imports)
>>>>>>> 7bc17de0
    gather_header.inputs.subject = config["subject_id"]
    gather_header.inputs.session = config["session_id"]
    gather_header.inputs.scan = config["scan_id"]

    if data_type == "anatomical":
        if "anatomical_scan" in resource_pool.keys():
            gather_header.inputs.in_file = resource_pool["anatomical_scan"]
            gather_header.inputs.type = data_type
    elif "functional" in data_type:
        if "functional_scan" in resource_pool.keys():
            gather_header.inputs.in_file = resource_pool["functional_scan"]
            gather_header.inputs.type = data_type

    out_dir = os.path.join(config['output_directory'], "derivatives",
                           config["run_name"], config["subject_id"],
                           config["session_id"])
    out_json = os.path.join(out_dir, "%s_%s_%s_qap-%s.json"
                            % (config["subject_id"], config["session_id"],
                               config["scan_id"],
                               data_type.replace("_", "-")))
    header_to_json = pe.Node(niu.Function(
                                 input_names=["output_dict",
                                              "json_file"],
                                 output_names=["json_file"],
                                 function=write_json),
                             name="qap_header_to_json_%s%s"
                                  % (data_type, name))
    header_to_json.inputs.json_file = out_json

    workflow.connect(gather_header, 'qap_dict', header_to_json, 'output_dict')
    resource_pool['%s_header_info' % data_type] = out_json

    return workflow, resource_pool


def calculate_temporal_std(workflow, resource_pool, config, name="_"):

    import nipype.pipeline.engine as pe
    import nipype.interfaces.utility as niu
    from qap.temporal_qc import get_temporal_std_map

    calculate_tstd_map = pe.Node(niu.Function(input_names=['func_reorient',
                                                           'func_mask'],
                                              output_names=['temporal_std_map'],
                                              function=get_temporal_std_map),
                                 name="calculate_temporal_std%s" % name)

    if len(resource_pool["func_reorient"]) == 2:
        node, out_file = resource_pool["func_reorient"]
        workflow.connect(node, out_file, calculate_tstd_map, 'func_reorient')
    else:
        calculate_tstd_map.inputs.func_reorient = \
            resource_pool["func_reorient"]

    if len(resource_pool["functional_brain_mask"]) == 2:
        node, out_file = resource_pool["functional_brain_mask"]
        workflow.connect(node, out_file, calculate_tstd_map, 'func_mask')
    else:
        calculate_tstd_map.inputs.func_mask = \
            resource_pool["functional_brain_mask"]

    resource_pool['temporal_std_map'] = (calculate_tstd_map,
                                         'temporal_std_map')

    return workflow, resource_pool


def calculate_sfs_workflow(workflow, resource_pool, config, name="_"):

    import copy
    import nipype.pipeline.engine as pe
    import nipype.interfaces.utility as niu
    from qap.temporal_qc import sfs_timeseries

    if 'mean_functional' not in resource_pool.keys():
        from functional_preproc import mean_functional_workflow
        old_rp = copy.copy(resource_pool)
        workflow, resource_pool = \
            mean_functional_workflow(workflow, resource_pool, config, name)
        if resource_pool == old_rp:
            return workflow, resource_pool

    if 'temporal_std_map' not in resource_pool.keys():
        from qap_workflows import calculate_temporal_std
        old_rp = copy.copy(resource_pool)
        workflow, resource_pool = \
            calculate_temporal_std(workflow, resource_pool, config, name)
        if resource_pool == old_rp:
            return workflow, resource_pool

    calculate_sfs = pe.Node(niu.Function(input_names=['func_mean',
                                                      'func_mask',
                                                      'temporal_std_file'],
                                         output_names=['sfs_file'],
                                         function=sfs_timeseries),
                            name="calculate_sfs%s" % name)

    if isinstance(resource_pool["mean_functional"], tuple):
        node, out_file = resource_pool["mean_functional"]
        workflow.connect(node, out_file, calculate_sfs, 'func_mean')
    else:
        calculate_sfs.inputs.func_mean = resource_pool["mean_functional"]

    if isinstance(resource_pool["functional_brain_mask"], tuple):
        node, out_file = resource_pool["functional_brain_mask"]
        workflow.connect(node, out_file, calculate_sfs, 'func_mask')
    else:
        calculate_sfs.inputs.func_mask = \
            resource_pool["functional_brain_mask"]

    if isinstance(resource_pool["temporal_std_map"], tuple):
        node, out_file = resource_pool["temporal_std_map"]
        workflow.connect(node, out_file, calculate_sfs, 'temporal_std_file')
    else:
        calculate_sfs.inputs.temporal_std_file = \
            resource_pool["temporal_std_map"]

    resource_pool['SFS'] = (calculate_sfs, 'sfs_file')

    return workflow, resource_pool


def qap_anatomical_spatial_workflow(workflow, resource_pool, config, name="_",
                                    report=False):
    """Build and run a Nipype workflow to calculate the QAP anatomical spatial
    quality measures.

    - If any resources/outputs required by this workflow are not in the
      resource pool, this workflow will call pre-requisite workflow builder
      functions to further populate the pipeline with workflows which will
      calculate/generate these necessary pre-requisites.

    Expected Resources in Resource Pool
      - anatomical_reorient: The deobliqued, reoriented anatomical scan.
      - qap_head_mask: A binary mask of the head and the region in front of
                       the mouth and below the nose.
      - anatomical_gm_mask: The binary tissue segmentation map for gray
                            matter.
      - anatomical_wm_mask: The binary tissue segmentation map for white
                            matter.
      - anatomical_csf_mask: The binary tissue segmentation map for CSF.

    New Resources Added to Resource Pool
      - qap_anatomical_spatial: The path to the output JSON file containing
                                the participant's QAP measure values.
      - anat_spat_csv: The path to the CSV file containing the QAP measure
                       values.
      - qap_mosaic: (if enabled) The path to the mosaic QC report file.

    Workflow Steps:
      1. qap_anatomical_spatial function node to calculate the QAP measures.
      2. PlotMosaic() node (if enabled) to generate QC mosaic.
      3. qap_anatomical_spatial_to_json function node to write/update numbers
         to the output JSON file.

    :type workflow: Nipype workflow object
    :param workflow: A Nipype workflow object which can already contain other
                     connected nodes; this function will insert the following
                     workflow into this one provided.
    :type resource_pool: dict
    :param resource_pool: A dictionary defining input files and pointers to
                          Nipype node outputs / workflow connections; the keys
                          are the resource names.
    :type config: dict
    :param config: A dictionary defining the configuration settings for the
                   workflow, such as directory paths or toggled options.
    :type name: str
    :param name: (default: "_") A string to append to the end of each node
                 name.
    :rtype: Nipype workflow object
    :return: The Nipype workflow originally provided, but with this function's
              sub-workflow connected into it.
    :rtype: dict
    :return: The resource pool originally provided, but updated (if
             applicable) with the newest outputs and connections.
    """

    import os
    import copy
    import nipype.pipeline.engine as pe
    import nipype.interfaces.utility as niu
    from qap_workflows_utils import qap_anatomical_spatial
    from qap.viz.interfaces import PlotMosaic
    from qap_utils import check_config_settings, write_json

    check_config_settings(config, "template_head_for_anat")

    if "exclude_zeros" not in config.keys():
        config["exclude_zeros"] = False

    if 'qap_head_mask' not in resource_pool.keys():

        from qap_workflows import qap_mask_workflow
        old_rp = copy.copy(resource_pool)
        workflow, resource_pool = \
            qap_mask_workflow(workflow, resource_pool, config, name)

        if resource_pool == old_rp:
            return workflow, resource_pool

    if ('anatomical_gm_mask' not in resource_pool.keys()) or \
            ('anatomical_wm_mask' not in resource_pool.keys()) or \
            ('anatomical_csf_mask' not in resource_pool.keys()):

        from anatomical_preproc import afni_segmentation_workflow
        old_rp = copy.copy(resource_pool)
        workflow, new_resource_pool = \
            afni_segmentation_workflow(workflow, resource_pool, config, name)

        if resource_pool == old_rp:
            return workflow, resource_pool

    if 'anatomical_reorient' not in resource_pool.keys():

        from anatomical_preproc import anatomical_reorient_workflow
        old_rp = copy.copy(resource_pool)
        workflow, new_resource_pool = \
            anatomical_reorient_workflow(workflow, resource_pool, config, name)

        if resource_pool == old_rp:
            return workflow, resource_pool

    spatial = pe.Node(niu.Function(
        input_names=['anatomical_reorient', 'qap_head_mask_path',
                     'whole_head_mask_path', 'skull_mask_path',
                     'anatomical_gm_mask', 'anatomical_wm_mask',
                     'anatomical_csf_mask', 'subject_id', 'session_id',
                     'scan_id', 'run_name', 'site_name', 'exclude_zeroes',
                     'session_output_dir', 'starter'],
        output_names=['qap', 'qa'], function=qap_anatomical_spatial),
        name='qap_anatomical_spatial%s' % name)

    # Subject infos
    spatial.inputs.subject_id = config['subject_id']
    spatial.inputs.session_id = config['session_id']
    spatial.inputs.scan_id = config['scan_id']
    spatial.inputs.run_name = config['run_name']
    spatial.inputs.exclude_zeroes = config['exclude_zeros']
    spatial.inputs.session_output_dir = config['session_output_dir']

    node, out_file = resource_pool['starter']
    workflow.connect(node, out_file, spatial, 'starter')

    if 'site_name' in resource_pool.keys():
        spatial.inputs.site_name = resource_pool['site_name']

    if len(resource_pool['anatomical_reorient']) == 2:
        node, out_file = resource_pool['anatomical_reorient']
        workflow.connect(node, out_file, spatial, 'anatomical_reorient')
    else:
        spatial.inputs.anatomical_reorient = \
            resource_pool['anatomical_reorient']

    if len(resource_pool['qap_head_mask']) == 2:
        node, out_file = resource_pool['qap_head_mask']
        workflow.connect(node, out_file, spatial, 'qap_head_mask_path')
    else:
        spatial.inputs.qap_head_mask_path = resource_pool['qap_head_mask']

    if len(resource_pool['whole_head_mask']) == 2:
        node, out_file = resource_pool['whole_head_mask']
        workflow.connect(node, out_file, spatial, 'whole_head_mask_path')
    else:
        spatial.inputs.whole_head_mask_path = resource_pool['whole_head_mask']

    if len(resource_pool['skull_only_mask']) == 2:
        node, out_file = resource_pool['skull_only_mask']
        workflow.connect(node, out_file, spatial, 'skull_mask_path')
    else:
        spatial.inputs.skull_mask_path = resource_pool['skull_only_mask']

    if len(resource_pool['anatomical_gm_mask']) == 2:
        node, out_file = resource_pool['anatomical_gm_mask']
        workflow.connect(node, out_file, spatial, 'anatomical_gm_mask')
    else:
        spatial.inputs.anatomical_gm_mask = \
            resource_pool['anatomical_gm_mask']

    if len(resource_pool['anatomical_wm_mask']) == 2:
        node, out_file = resource_pool['anatomical_wm_mask']
        workflow.connect(node, out_file, spatial, 'anatomical_wm_mask')
    else:
        spatial.inputs.anatomical_wm_mask = \
            resource_pool['anatomical_wm_mask']

    if len(resource_pool['anatomical_csf_mask']) == 2:
        node, out_file = resource_pool['anatomical_csf_mask']
        workflow.connect(node, out_file, spatial, 'anatomical_csf_mask')
    else:
        spatial.inputs.anatomical_csf_mask = \
            resource_pool['anatomical_csf_mask']

    if config.get('write_report', False):
        plot = pe.Node(PlotMosaic(), name='plot_mosaic%s' % name)
        plot.inputs.subject = config['subject_id']

        metadata = [config['session_id'], config['scan_id']]
        if 'site_name' in config.keys():
            metadata.append(config['site_name'])

        plot.inputs.metadata = metadata
        plot.inputs.title = 'Anatomical reoriented'

        if len(resource_pool['anatomical_reorient']) == 2:
            node, out_file = resource_pool['anatomical_reorient']
            workflow.connect(node, out_file, plot, 'in_file')
        else:
            plot.inputs.in_file = resource_pool['anatomical_reorient']

        resource_pool['mean_epi_mosaic'] = (plot, 'out_file')
        resource_pool['qap_mosaic'] = (plot, 'out_file')

    out_dir = os.path.join(config['output_directory'], "derivatives",
                           config["run_name"], config["subject_id"],
                           config["session_id"])
    out_json = os.path.join(out_dir, "%s_%s_%s_qap-anatomical.json"
                            % (config["subject_id"], config["session_id"],
                               config["scan_id"]))

    spatial_to_json = pe.Node(niu.Function(
                                  input_names=["output_dict",
                                               "json_file"],
                                  output_names=["json_file"],
                                  function=write_json),
                              name="qap_anatomical_spatial_to_json%s" % name)
    spatial_to_json.inputs.json_file = out_json

    workflow.connect(spatial, 'qap', spatial_to_json, 'output_dict')
    resource_pool['qap_anatomical_spatial'] = out_json

    qa_out_dir = os.path.join(config['output_directory'], "derivatives",
                              config["run_name"], config["subject_id"],
                              config["session_id"])
    qa_out_json = os.path.join(qa_out_dir, "%s_%s_%s_QA-anat.json"
                          % (config["subject_id"], config["session_id"],
                             config["scan_id"]))

    qa_to_json = pe.Node(niu.Function(
                                  input_names=["output_dict",
                                               "json_file"],
                                  output_names=["json_file"],
                                  function=write_json),
                         name="qap_qa_anat_to_json%s" % name)
    qa_to_json.inputs.json_file = qa_out_json

    workflow.connect(spatial, 'qa', qa_to_json, 'output_dict')
    resource_pool['QA_anat'] = qa_out_json

    return workflow, resource_pool


def run_only_qap_anatomical_spatial(
        anatomical_reorient, qap_head_mask, anatomical_csf_mask,
        anatomical_gm_mask, anatomical_wm_mask, partic_id, session_id=None,
        scan_id=None, site_name=None, out_dir=None, run=True):
    """Run the qap_anatomical_spatial workflow with the provided inputs.

    :type anatomical_reorient: str
    :param anatomical_reorient: Filepath to the deobliqued, reoriented
                                anatomical scan.
    :type qap_head_mask: str
    :param qap_head_mask: Filepath to the QAP binary head mask.
    :type anatomical_csf_mask: str
    :param anatomical_csf_mask: Filepath to the binary mask of the CSF
                                anatomical tissue segmentation map.
    :type anatomical_gm_mask: str
    :param anatomical_gm_mask: Filepath to the binary mask of the gray matter
                               anatomical tissue segmentation map.
    :type anatomical_wm_mask: str
    :param anatomical_wm_mask: Filepath to the binary mask of the white
                               matter anatomical tissue segmentation map.
    :type partic_id: str
    :param partic_id: The participant ID.
    :type session_id: str
    :param session_id: (default: None) The session name/ID.
    :type scan_id: str
    :param scan_id: (default: None) the scan name/ID.
    :type site_name: str
    :param site_name: (default: None) The site name/ID.
    :type out_dir: str
    :param out_dir: (default: None) The output directory to write the results
                    to; if left as None, will write to the current directory.
    :type run: bool
    :param run: (default: True) Will run the workflow; if set to False, will
                connect the Nipype workflow and return the workflow object
                instead.
    :rtype: str
    :return: (if run=True) The filepath of the generated anatomical_reorient
             file.
    :rtype: Nipype workflow object
    :return: (if run=False) The connected Nipype workflow object.
    :rtype: str
    :return: (if run=False) The base directory of the workflow if it were to
             be run.
    """

    import os
    import glob
    import nipype.interfaces.io as nio
    import nipype.pipeline.engine as pe

    output = 'qap_anatomical_spatial'
    workflow = pe.Workflow(name='%s_workflow' % output)

    if not out_dir:
        out_dir = os.getcwd()

    workflow_dir = os.path.join(out_dir, "workflow_output", output)
    workflow.base_dir = workflow_dir

    num_cores_per_subject = 1
    resource_pool = {
        'anatomical_reorient': anatomical_reorient,
        'qap_head_mask': qap_head_mask,
        'anatomical_csf_mask': anatomical_csf_mask,
        'anatomical_gm_mask': anatomical_gm_mask,
        'anatomical_wm_mask': anatomical_wm_mask
    }

    config = {
        'subject_id': partic_id,
        'session_id': session_id,
        'scan_id': scan_id
    }

    if site_name:
        config['site_name'] = site_name

    workflow, resource_pool = \
        qap_anatomical_spatial_workflow(workflow, resource_pool, config)

    ds = pe.Node(nio.DataSink(), name='datasink_%s' % output)
    ds.inputs.base_directory = workflow_dir
    ds.inputs.output = resource_pool[output]

    if run:
        workflow.run(
            plugin='MultiProc', plugin_args={'n_procs': num_cores_per_subject})
        outpath = glob.glob(os.path.join(workflow_dir, output, '*'))[0]
        return outpath
    else:
        return workflow, workflow.base_dir


def run_everything_qap_anatomical_spatial(
        anatomical_scan, template_head, partic_id, session_id=None,
        scan_id=None, site_name=None, out_dir=None, run=True):
    """Run the entire QAP pipeline for anatomical spatial measures with the 
    provided inputs.

    :type anatomical_scan: str
    :param anatomical_scan: The filepath to the NIFTI image of the raw
                            anatomical scan.
    :type template_head: str
    :param template_head: The filepath to the NIFTI image of the anatomical
                          template image (with skull).
    :type partic_id: str
    :param partic_id: The participant ID.
    :type session_id: str
    :param session_id: (default: None) The session name/ID.
    :type scan_id: str
    :param scan_id: (default: None) the scan name/ID.
    :type site_name: str
    :param site_name: (default: None) The site name/ID.
    :type out_dir: str
    :param out_dir: (default: None) The output directory to write the results
                    to; if left as None, will write to the current directory.
    :type run: bool
    :param run: (default: True) Will run the workflow; if set to False, will
                connect the Nipype workflow and return the workflow object
                instead.
    :rtype: str
    :return: (if run=True) The filepath of the generated anatomical_reorient
             file.
    :rtype: Nipype workflow object
    :return: (if run=False) The connected Nipype workflow object.
    :rtype: str
    :return: (if run=False) The base directory of the workflow if it were to
             be run.
    """

    import os
    import glob
    import nipype.interfaces.io as nio
    import nipype.interfaces.utility as niu
    import nipype.pipeline.engine as pe

    from qap import cli

    output = 'qap_anatomical_spatial'
    workflow = pe.Workflow(name='%s_workflow' % output)

    if not out_dir:
        out_dir = os.getcwd()

    if site_name:
        workflow_dir = os.path.join(out_dir, "workflow_output", output, \
            site_name, partic_id)
    else:
        workflow_dir = os.path.join(out_dir, "workflow_output", output, \
            partic_id)

    if session_id:
        workflow_dir = os.path.join(workflow_dir, session_id)

    if scan_id:
        workflow_dir = os.path.join(workflow_dir, scan_id)

    workflow.base_dir = workflow_dir

    num_cores_per_subject = 1
    resource_pool = {
        'anatomical_scan': anatomical_scan
    }

    config = {
        'subject_id': partic_id,
        'session_id': session_id,
        'scan_id': scan_id,
        'output_directory': workflow_dir,
        'template_head_for_anat': template_head
    }

    if site_name:
        config['site_name'] = site_name

    # create the one node all participants will start from
    starter_node = pe.Node(niu.Function(input_names=['starter'],
                                        output_names=['starter'],
                                        function=cli.starter_node_func),
                           name='starter_node')

    # set a dummy variable
    starter_node.inputs.starter = ""

    resource_pool["starter"] = (starter_node, 'starter')

    workflow, resource_pool = \
        qap_anatomical_spatial_workflow(workflow, resource_pool, config)

    ds = pe.Node(nio.DataSink(), name='datasink_%s' % output)
    ds.inputs.base_directory = workflow_dir
    ds.inputs.output = resource_pool[output]

    if run:
        workflow.run(
            plugin='MultiProc', plugin_args={'n_procs': num_cores_per_subject})
        outpath = glob.glob(os.path.join(workflow_dir, output, '*'))[0]
        return outpath

    else:
        return workflow, workflow.base_dir


def qap_functional_spatial_workflow(workflow, resource_pool, config, name="_"):
    """Build and run a Nipype workflow to calculate the QAP functional spatial
    quality measures.

    - If any resources/outputs required by this workflow are not in the
      resource pool, this workflow will call pre-requisite workflow builder
      functions to further populate the pipeline with workflows which will
      calculate/generate these necessary pre-requisites.

    Expected Resources in Resource Pool
      - mean_functional: The one-volume averaged functional timeseries image.
      - functional_brain_mask: A binary mask of the brain in the functional
                               image.

    New Resources Added to Resource Pool
      - qap_functional_spatial: The path to the output JSON file containing
                                the participant's QAP measure values.
      - func_spat_csv: The path to the CSV file containing the QAP measure
                       values.
      - qap_mosaic: (if enabled) The path to the mosaic QC report file.

    Workflow Steps
      1. qap_functional_spatial function node to calculate the QAP measures.
      2. PlotMosaic() node (if enabled) to generate QC mosaic.
      3. qap_functional_spatial_to_json function node to write/update numbers
         to the output JSON file.

    :type workflow: Nipype workflow object
    :param workflow: A Nipype workflow object which can already contain other
                     connected nodes; this function will insert the following
                     workflow into this one provided.
    :type resource_pool: dict
    :param resource_pool: A dictionary defining input files and pointers to
                          Nipype node outputs / workflow connections; the keys
                          are the resource names.
    :type config: dict
    :param config: A dictionary defining the configuration settings for the
                   workflow, such as directory paths or toggled options.
    :type name: str
    :param name: (default: "_") A string to append to the end of each node
                 name.
    :rtype: Nipype workflow object
    :return: The Nipype workflow originally provided, but with this function's
              sub-workflow connected into it.
    :rtype: dict
    :return: The resource pool originally provided, but updated (if
             applicable) with the newest outputs and connections.
    """

    import os
    import copy
    import nipype.pipeline.engine as pe
    import nipype.interfaces.utility as niu
    from qap_workflows_utils import qap_functional_spatial
    from qap_utils import write_json
    from qap.viz.interfaces import PlotMosaic

    if 'mean_functional' not in resource_pool.keys():
        from functional_preproc import mean_functional_workflow
        old_rp = copy.copy(resource_pool)
        workflow, resource_pool = \
            mean_functional_workflow(workflow, resource_pool, config, name)
        if resource_pool == old_rp:
            return workflow, resource_pool

    if 'functional_brain_mask' not in resource_pool.keys():
        from functional_preproc import functional_brain_mask_workflow
        old_rp = copy.copy(resource_pool)
        workflow, resource_pool = \
            functional_brain_mask_workflow(workflow, resource_pool, config, name)
        if resource_pool == old_rp:
            return workflow, resource_pool

    spatial_epi = pe.Node(niu.Function(
        input_names=['mean_epi', 'func_brain_mask', 'direction', 'subject_id',
                     'session_id', 'scan_id', 'run_name', 'site_name',
                     'starter'],
        output_names=['qc'], function=qap_functional_spatial),
        name='qap_functional_spatial%s' % name)

    # Subject infos
    if 'ghost_direction' not in config.keys():
        config['ghost_direction'] = 'y'

    spatial_epi.inputs.direction = config['ghost_direction']
    spatial_epi.inputs.subject_id = config['subject_id']
    spatial_epi.inputs.session_id = config['session_id']
    spatial_epi.inputs.scan_id = config['scan_id']
    spatial_epi.inputs.run_name = config['run_name']

    if 'site_name' in config.keys():
        spatial_epi.inputs.site_name = config['site_name']

    if len(resource_pool['mean_functional']) == 2:
        node, out_file = resource_pool['mean_functional']
        workflow.connect(node, out_file, spatial_epi, 'mean_epi')
    else:
        spatial_epi.inputs.mean_epi = resource_pool['mean_functional']

    if len(resource_pool['functional_brain_mask']) == 2:
        node, out_file = resource_pool['functional_brain_mask']
        workflow.connect(node, out_file, spatial_epi, 'func_brain_mask')
    else:
        spatial_epi.inputs.func_brain_mask = \
            resource_pool['functional_brain_mask']

    if config.get('write_report', False):
        plot = pe.Node(PlotMosaic(), name='plot_mosaic%s' % name)
        plot.inputs.subject = config['subject_id']

        metadata = [config['session_id'], config['scan_id']]
        if 'site_name' in config.keys():
            metadata.append(config['site_name'])

        plot.inputs.metadata = metadata
        plot.inputs.title = 'Mean EPI'

        if len(resource_pool['mean_functional']) == 2:
            node, out_file = resource_pool['mean_functional']
            workflow.connect(node, out_file, plot, 'in_file')
        else:
            plot.inputs.in_file = resource_pool['mean_functional']

        resource_pool['qap_mosaic'] = (plot, 'out_file')

    out_dir = os.path.join(config['output_directory'], "derivatives",
                           config["run_name"], config["subject_id"],
                           config["session_id"])
    out_json = os.path.join(out_dir, "%s_%s_%s_qap-functional-spatial.json"
                            % (config["subject_id"], config["session_id"],
                               config["scan_id"]))

    spatial_epi_to_json = pe.Node(niu.Function(
                                  input_names=["output_dict",
                                               "json_file"],
                                  output_names=["json_file"],
                                  function=write_json),
                              name="qap_functional_spatial_to_json%s" % name)
    spatial_epi_to_json.inputs.json_file = out_json

    workflow.connect(spatial_epi, 'qc', spatial_epi_to_json, 'output_dict')

    resource_pool['qap_functional_spatial'] = out_json

    return workflow, resource_pool


def run_only_qap_functional_spatial(
        mean_functional, functional_brain_mask, partic_id, session_id,
        scan_id, site_name=None, ghost_direction=None, out_dir=None,
        run=True):
    """Run the 'qap_functional_spatial' workflow with the provided inputs.

    :type mean_functional: str
    :param mean_functional: Filepath to the one-volume average of the
                            functional timeseries.
    :type functional_brain_mask: str
    :param functional_brain_mask: Filepath to the binary functional brain
                                  mask.
    :type partic_id: str
    :param partic_id: The participant ID.
    :type session_id: str
    :param session_id: (default: None) The session name/ID.
    :type scan_id: str
    :param scan_id: (default: None) the scan name/ID.
    :type site_name: str
    :param site_name: (default: None) The site name/ID.
    :type out_dir: str
    :param out_dir: (default: None) The output directory to write the results
                    to; if left as None, will write to the current directory.
    :type run: bool
    :param run: (default: True) Will run the workflow; if set to False, will
                connect the Nipype workflow and return the workflow object
                instead.
    :rtype: str
    :return: (if run=True) The filepath of the generated anatomical_reorient
             file.
    :rtype: Nipype workflow object
    :return: (if run=False) The connected Nipype workflow object.
    :rtype: str
    :return: (if run=False) The base directory of the workflow if it were to
             be run.
    """

    import os
    import glob
    import nipype.interfaces.io as nio
    import nipype.pipeline.engine as pe

    output = 'qap_functional_spatial'
    workflow = pe.Workflow(name='%s_workflow' % output)

    if not out_dir:
        out_dir = os.getcwd()

    workflow_dir = os.path.join(out_dir, "workflow_output", output)
    workflow.base_dir = workflow_dir

    resource_pool = {}
    config = {}
    num_cores_per_subject = 1

    resource_pool['mean_functional'] = mean_functional
    resource_pool['functional_brain_mask'] = functional_brain_mask

    config['subject_id'] = partic_id
    config['session_id'] = session_id
    config['scan_id'] = scan_id

    if site_name:
        config['site_name'] = site_name

    if ghost_direction:
        config['ghost_direction'] = ghost_direction

    workflow, resource_pool = \
        qap_functional_spatial_workflow(workflow, resource_pool, config)

    ds = pe.Node(nio.DataSink(), name='datasink_%s' % output)
    ds.inputs.base_directory = workflow_dir
    ds.inputs.output = resource_pool[output]

    if run:
        workflow.run(
            plugin='MultiProc', plugin_args={'n_procs': num_cores_per_subject})
        outpath = glob.glob(os.path.join(workflow_dir, output, '*'))[0]
        return outpath

    else:
        return workflow, workflow.base_dir


def run_everything_qap_functional_spatial(
        functional_scan, partic_id, session_id=None, scan_id=None,
        site_name=None, out_dir=None, run=True):
    """Run the entire QAP functional spatial pipeline with the provided 
    inputs.

    :type functional_scan: str
    :param functional_scan: Filepath to the 4D functional timeseries.
    :type partic_id: str
    :param partic_id: The participant ID.
    :type session_id: str
    :param session_id: (default: None) The session name/ID.
    :type scan_id: str
    :param scan_id: (default: None) the scan name/ID.
    :type site_name: str
    :param site_name: (default: None) The site name/ID.
    :type out_dir: str
    :param out_dir: (default: None) The output directory to write the results
                    to; if left as None, will write to the current directory.
    :type run: bool
    :param run: (default: True) Will run the workflow; if set to False, will
                connect the Nipype workflow and return the workflow object
                instead.
    :rtype: str
    :return: (if run=True) The filepath of the generated anatomical_reorient
             file.
    :rtype: Nipype workflow object
    :return: (if run=False) The connected Nipype workflow object.
    :rtype: str
    :return: (if run=False) The base directory of the workflow if it were to
             be run.
    """

    import os
    import glob
    import nipype.interfaces.io as nio
    import nipype.interfaces.utility as niu
    import nipype.pipeline.engine as pe

    from qap import cli

    output = 'qap_functional_spatial'
    workflow = pe.Workflow(name='%s_workflow' % output)

    if not out_dir:
        out_dir = os.getcwd()

    if site_name != None:
        workflow_dir = os.path.join(out_dir, "workflow_output", output, \
            site_name, partic_id)
    else:
        workflow_dir = os.path.join(out_dir, "workflow_output", output, \
            partic_id)

    if session_id != None:
        workflow_dir = os.path.join(workflow_dir, session_id)

    if scan_id != None:
        workflow_dir = os.path.join(workflow_dir, scan_id)

    workflow.base_dir = workflow_dir

    num_cores_per_subject = 1
    resource_pool = {
        'functional_scan': functional_scan
    }

    config = {
        'subject_id': partic_id,
        'session_id': session_id,
        'scan_id': scan_id,
        'output_directory': workflow_dir
    }

    if site_name:
        config['site_name'] = site_name

    # create the one node all participants will start from
    starter_node = pe.Node(niu.Function(input_names=['starter'],
                                        output_names=['starter'],
                                        function=cli.starter_node_func),
                           name='starter_node')

    # set a dummy variable
    starter_node.inputs.starter = ""

    resource_pool["starter"] = (starter_node, 'starter')

    workflow, resource_pool = \
        qap_functional_spatial_workflow(workflow, resource_pool, config)

    ds = pe.Node(nio.DataSink(), name='datasink_%s' % output)
    ds.inputs.base_directory = workflow_dir
    ds.inputs.output = resource_pool[output]

    if run:
        workflow.run(
            plugin='MultiProc', plugin_args={'n_procs': num_cores_per_subject})
        outpath = glob.glob(os.path.join(workflow_dir, output, '*'))[0]
        return outpath
    else:
        return workflow, workflow.base_dir


def qap_functional_temporal_workflow(workflow, resource_pool, config, name="_"):
    """Build and run a Nipype workflow to calculate the QAP functional 
    temporal quality measures.

    - If any resources/outputs required by this workflow are not in the
      resource pool, this workflow will call pre-requisite workflow builder
      functions to further populate the pipeline with workflows which will
      calculate/generate these necessary pre-requisites.

    Expected Resources in Resource Pool
      - func_reorient: The deobliqued, reoriented 4D functional timeseries.
      - functional_brain_mask: A binary mask of the brain in the functional
                               image.
      - inverted_functional_brain_mask: A binary mask of the inversion of the
                                        functional brain mask.
      - coordinate_transformation: The matrix transformation from AFNI's
                                   3dvolreg (--1Dmatrix_save option).
      - mcflirt_rel_rms: (if no coordinate_transformation) The matrix
                         transformation from FSL's Mcflirt.

    New Resources Added to Resource Pool
      - qap_functional_temporal: The path to the output JSON file containing
                                 the participant's QAP measure values.
      - func_temp_csv: The path to the CSV file containing the QAP measure
                       values.
      - qap_mosaic: (if enabled) The path to the mosaic QC report file.

    Workflow Steps
      1. fd_jenkinson function node to calculate RMSD.
      2. qap_functional_temporal function node to calculate the QAP measures.
      3. PlotMosaic() node (if enabled) to generate QC mosaic.
      4. qap_functional_temporal_to_json function node to write/update numbers
         to the output JSON file.

    :type workflow: Nipype workflow object
    :param workflow: A Nipype workflow object which can already contain other
                     connected nodes; this function will insert the following
                     workflow into this one provided.
    :type resource_pool: dict
    :param resource_pool: A dictionary defining input files and pointers to
                          Nipype node outputs / workflow connections; the keys
                          are the resource names.
    :type config: dict
    :param config: A dictionary defining the configuration settings for the
                   workflow, such as directory paths or toggled options.
    :type name: str
    :param name: (default: "_") A string to append to the end of each node
                 name.
    :rtype: Nipype workflow object
    :return: The Nipype workflow originally provided, but with this function's
              sub-workflow connected into it.
    :rtype: dict
    :return: The resource pool originally provided, but updated (if
             applicable) with the newest outputs and connections.
    """

    import os
    import copy
    import nipype.pipeline.engine as pe
    import nipype.interfaces.utility as niu

    from qap_workflows_utils import qap_functional_temporal, \
        global_signal_time_series
    from qap_utils import write_json
    from temporal_qc import fd_jenkinson
    from qap.viz.interfaces import PlotMosaic, PlotFD

    def _getfirst(inlist):
        if isinstance(inlist, list):
            return inlist[0]
        return inlist

    # ensures functional_brain_mask is created as well
    if 'inverted_functional_brain_mask' not in resource_pool.keys():
        from functional_preproc import invert_functional_brain_mask_workflow
        old_rp = copy.copy(resource_pool)
        workflow, resource_pool = \
            invert_functional_brain_mask_workflow(workflow, resource_pool,
                                                  config, name)
        if resource_pool == old_rp:
            return workflow, resource_pool

    if ('func_motion_correct' not in resource_pool.keys()) or \
        ('coordinate_transformation' not in resource_pool.keys() and
            'mcflirt_rel_rms' not in resource_pool.keys()):
        from functional_preproc import func_motion_correct_workflow
        old_rp = copy.copy(resource_pool)
        workflow, resource_pool = \
            func_motion_correct_workflow(workflow, resource_pool, config,
                                         name)
        if resource_pool == old_rp:
            return workflow, resource_pool

    if 'mean_functional' not in resource_pool.keys():
        from functional_preproc import mean_functional_workflow
        old_rp = copy.copy(resource_pool)
        workflow, resource_pool = \
            mean_functional_workflow(workflow, resource_pool, config, name)
        if resource_pool == old_rp:
            return workflow, resource_pool

    if 'SFS' not in resource_pool.keys():
        from qap_workflows import calculate_sfs_workflow
        old_rp = copy.copy(resource_pool)
        workflow, resource_pool = \
            calculate_sfs_workflow(workflow, resource_pool, config, name)
        if resource_pool == old_rp:
            return workflow, resource_pool

    fd = pe.Node(niu.Function(
        input_names=['in_file'], output_names=['out_file'],
        function=fd_jenkinson), name='generate_FD_file%s' % name)

    if 'mcflirt_rel_rms' in resource_pool.keys():
        fd.inputs.in_file = resource_pool['mcflirt_rel_rms']
    else:
        if len(resource_pool['coordinate_transformation']) == 2:
            node, out_file = resource_pool['coordinate_transformation']
            workflow.connect(node, out_file, fd, 'in_file')
        else:
            fd.inputs.in_file = resource_pool['coordinate_transformation']

    temporal = pe.Node(niu.Function(
        input_names=['func_timeseries', 'func_mean', 'func_brain_mask',
                     'bg_func_brain_mask', 'fd_file', 'sfs', 'subject_id',
                     'session_id', 'scan_id', 'run_name', 'site_name',
                     'session_output_dir', 'starter'],
        output_names=['qap', 'qa'],
        function=qap_functional_temporal),
        name='qap_functional_temporal%s' % name)
    temporal.inputs.subject_id = config['subject_id']
    temporal.inputs.session_id = config['session_id']
    temporal.inputs.scan_id = config['scan_id']
    temporal.inputs.run_name = config['run_name']
    temporal.inputs.session_output_dir = config['session_output_dir']
    workflow.connect(fd, 'out_file', temporal, 'fd_file')

    if 'site_name' in config.keys():
        temporal.inputs.site_name = config['site_name']

    gs_ts = pe.Node(niu.Function(input_names=["functional_file"], 
      output_names=["output"], function=global_signal_time_series), 
      name="global_signal_time_series%s" % name)

    # func reorient (timeseries) -> QAP func temp
    if len(resource_pool['func_reorient']) == 2:
        node, out_file = resource_pool['func_reorient']
        workflow.connect(node, out_file, temporal, 'func_timeseries')
        workflow.connect(node, out_file, gs_ts, 'functional_file')
    else:
        from qap_utils import check_input_resources
        check_input_resources(resource_pool, 'func_reorient')
        input_file = resource_pool['func_reorient']
        temporal.inputs.func_timeseries = input_file
        gs_ts.inputs.functional_file = input_file

    # func mean (one volume) -> QAP func temp
    if len(resource_pool['mean_functional']) == 2:
        node, out_file = resource_pool['mean_functional']
        workflow.connect(node, out_file, temporal, 'func_mean')
    else:
        from qap_utils import check_input_resources
        check_input_resources(resource_pool, 'mean_functional')
        input_file = resource_pool['mean_functional']
        temporal.inputs.func_mean = input_file

    # functional brain mask -> QAP func temp
    if len(resource_pool['functional_brain_mask']) == 2:
        node, out_file = resource_pool['functional_brain_mask']
        workflow.connect(node, out_file, temporal, 'func_brain_mask')
    else:
        temporal.inputs.func_brain_mask = \
            resource_pool['functional_brain_mask']

    # inverted functional brain mask -> QAP func temp
    if len(resource_pool['inverted_functional_brain_mask']) == 2:
        node, out_file = resource_pool['inverted_functional_brain_mask']
        workflow.connect(node, out_file, temporal, 'bg_func_brain_mask')
    else:
        temporal.inputs.bg_func_brain_mask = \
            resource_pool['inverted_functional_brain_mask']

    # temporal STD -> QAP func temp
    if isinstance(resource_pool['SFS'], tuple):
        node, out_file = resource_pool['SFS']
        workflow.connect(node, out_file, temporal, 'sfs')
    else:
        temporal.inputs.sfs = resource_pool['SFS']

    # Write mosaic and FD plot
    if config['write_report']:
        metadata = [config['session_id'], config['scan_id']]
        if 'site_name' in config.keys():
            metadata.append(config['site_name'])

        fdplot = pe.Node(PlotFD(), name='plot_fd%s' % name)
        fdplot.inputs.subject = config['subject_id']
        fdplot.inputs.metadata = metadata
        workflow.connect(fd, 'out_file', fdplot, 'in_file')
        resource_pool['qap_fd'] = (fdplot, 'out_file')

    out_dir = os.path.join(config['output_directory'], "derivatives",
                           config["run_name"], config["subject_id"],
                           config["session_id"])
    out_json = os.path.join(out_dir, "%s_%s_%s_qap-functional-temporal.json"
                       % (config["subject_id"], config["session_id"],
                          config["scan_id"]))

    temporal_to_json = pe.Node(niu.Function(
                                  input_names=["output_dict",
                                               "json_file"],
                                  output_names=["json_file"],
                                  function=write_json),
                              name="qap_functional_temporal_to_json%s" % name)
    temporal_to_json.inputs.json_file = out_json

    workflow.connect(temporal, 'qap', temporal_to_json, 'output_dict')
    resource_pool['qap_functional_temporal'] = out_json

    qa_out_dir = os.path.join(config['output_directory'], "derivatives",
                              config["run_name"], config["subject_id"],
                              config["session_id"])
    qa_out_json = os.path.join(qa_out_dir, "%s_%s_%s_QA-func.json"
                          % (config["subject_id"], config["session_id"],
                             config["scan_id"]))

    qa_to_json = pe.Node(niu.Function(
                                  input_names=["output_dict",
                                               "json_file"],
                                  output_names=["json_file"],
                                  function=write_json),
                         name="qap_qa_to_json%s" % name)
    qa_to_json.inputs.json_file = qa_out_json

    workflow.connect(temporal, 'qa', qa_to_json, 'output_dict')
    resource_pool['QA_func'] = qa_out_json

    id_string = "%s %s %s" % (config["subject_id"], config["session_id"],
                              config["scan_id"])

    if config['write_report']:
        metadata = [config['session_id'], config['scan_id']]
        if 'site_name' in config.keys():
            metadata.append(config['site_name'])

        fdplot = pe.Node(PlotFD(), name='plot_fd%s' % name)
        fdplot.inputs.subject = config['subject_id']
        fdplot.inputs.metadata = [id_string]
        workflow.connect(fd, 'out_file', fdplot, 'meanfd_file')
        workflow.connect(temporal, 'qa', fdplot, 'dvars')
        workflow.connect(gs_ts, 'output', fdplot, 'global_signal')
        resource_pool['qap_fd'] = (fdplot, 'out_file')

    return workflow, resource_pool


def run_only_qap_functional_temporal(func_reorient, functional_brain_mask,
                                       partic_id, session_id, scan_id,
                                       site_name=None, mcflirt_rel_rms=None,
                                       coordinate_transformation=None,
                                       out_dir=None, run=True):
    """Run the 'qap_functional_temporal' workflow with the provided inputs.

    :type func_reorient: str
    :param func_reorient: Filepath to the deobliqued, reoriented functional
                          scan.
    :type functional_brain_mask: str
    :param functional_brain_mask: Filepath to the binary functional brain
                                  mask.
    :type partic_id: str
    :param partic_id: The participant ID.
    :type session_id: str
    :param session_id: (default: None) The session name/ID.
    :type scan_id: str
    :param scan_id: (default: None) the scan name/ID.
    :type site_name: str
    :param site_name: (default: None) The site name/ID.
    :type out_dir: str
    :param out_dir: (default: None) The output directory to write the results
                    to; if left as None, will write to the current directory.
    :type run: bool
    :param run: (default: True) Will run the workflow; if set to False, will
                connect the Nipype workflow and return the workflow object
                instead.
    :rtype: str
    :return: (if run=True) The filepath of the generated anatomical_reorient
             file.
    :rtype: Nipype workflow object
    :return: (if run=False) The connected Nipype workflow object.
    :rtype: str
    :return: (if run=False) The base directory of the workflow if it were to
             be run.
    """

    import os
    import glob
    import nipype.interfaces.io as nio
    import nipype.pipeline.engine as pe

    output = 'qap_functional_temporal'

    workflow = pe.Workflow(name='%s_workflow' % output)

    if not out_dir:
        out_dir = os.getcwd()

    workflow_dir = os.path.join(out_dir, "workflow_output", output)
    workflow.base_dir = workflow_dir

    resource_pool = {}
    config = {}
    num_cores_per_subject = 1

    resource_pool['func_reorient'] = func_reorient
    resource_pool['functional_brain_mask'] = functional_brain_mask

    if mcflirt_rel_rms:
        resource_pool['mcflirt_rel_rms'] = mcflirt_rel_rms
    elif coordinate_transformation:
        resource_pool['coordinate_transformation'] = coordinate_transformation

    config['subject_id'] = partic_id
    config['session_id'] = session_id
    config['scan_id'] = scan_id

    if site_name:
        config['site_name'] = site_name

    workflow, resource_pool = \
        qap_functional_temporal_workflow(workflow, resource_pool, config)

    ds = pe.Node(nio.DataSink(), name='datasink_%s' % output)
    ds.inputs.base_directory = workflow_dir
    ds.inputs.output = resource_pool[output]

    if run:
        workflow.run(
            plugin='MultiProc', plugin_args={'n_procs': num_cores_per_subject})
        outpath = glob.glob(os.path.join(workflow_dir, output, '*'))[0]
        return outpath
    else:
        return workflow, workflow.base_dir


def run_everything_qap_functional_temporal(
        functional_scan, partic_id, session_id=None, scan_id=None,
        site_name=None, out_dir=None, run=True):
    """Run the entire QAP functional temporal pipeline with the provided 
    inputs.

    :type functional_scan: str
    :param functional_scan: The filepath to the 4D functional timeseries.
    :type partic_id: str
    :param partic_id: The participant ID.
    :type session_id: str
    :param session_id: (default: None) The session name/ID.
    :type scan_id: str
    :param scan_id: (default: None) the scan name/ID.
    :type site_name: str
    :param site_name: (default: None) The site name/ID.
    :type out_dir: str
    :param out_dir: (default: None) The output directory to write the results
                    to; if left as None, will write to the current directory.
    :type run: bool
    :param run: (default: True) Will run the workflow; if set to False, will
                connect the Nipype workflow and return the workflow object
                instead.
    :rtype: str
    :return: (if run=True) The filepath of the generated anatomical_reorient
             file.
    :rtype: Nipype workflow object
    :return: (if run=False) The connected Nipype workflow object.
    :rtype: str
    :return: (if run=False) The base directory of the workflow if it were to
             be run.
    """

    import os
    import glob
    import nipype.interfaces.io as nio
    import nipype.interfaces.utility as niu
    import nipype.pipeline.engine as pe

    from qap import cli

    output = 'qap_functional_temporal'
    workflow = pe.Workflow(name='%s_workflow' % output)

    if not out_dir:
        out_dir = os.getcwd()

    if site_name:
        workflow_dir = os.path.join(out_dir, "workflow_output", output, \
            site_name, partic_id)
    else:
        workflow_dir = os.path.join(out_dir, "workflow_output", output, \
            partic_id)

    if session_id:
        workflow_dir = os.path.join(workflow_dir, session_id)

    if scan_id:
        workflow_dir = os.path.join(workflow_dir, scan_id)

    workflow.base_dir = workflow_dir

    num_cores_per_subject = 1
    resource_pool = {
        'functional_scan': functional_scan
    }

    config = {
        'subject_id': partic_id,
        'session_id': session_id,
        'scan_id': scan_id,
        'output_directory': workflow_dir
    }

    if site_name:
        config['site_name'] = site_name

    # create the one node all participants will start from
    starter_node = pe.Node(niu.Function(input_names=['starter'],
                                        output_names=['starter'],
                                        function=cli.starter_node_func),
                           name='starter_node')

    # set a dummy variable
    starter_node.inputs.starter = ""

    resource_pool["starter"] = (starter_node, 'starter')

    workflow, resource_pool = \
        qap_functional_temporal_workflow(workflow, resource_pool, config)

    ds = pe.Node(nio.DataSink(), name='datasink_%s' % output)
    ds.inputs.base_directory = workflow_dir
    ds.inputs.output = resource_pool[output]

    if run:
        workflow.run(
            plugin='MultiProc', plugin_args={'n_procs': num_cores_per_subject})
        outpath = glob.glob(os.path.join(workflow_dir, output, '*'))[0]
        return outpath

    else:
        return workflow, workflow.base_dir<|MERGE_RESOLUTION|>--- conflicted
+++ resolved
@@ -101,41 +101,22 @@
 
     # let's create a binary mask of the skull image with that threshold
     try:
-<<<<<<< HEAD
-        mask_skull = pe.Node(interface=preprocess.Calc(),
-                             name='qap_headmask_mask_skull%s' % name)
-    except AttributeError:
         from nipype.interfaces.afni import utils as afni_utils
         mask_skull = pe.Node(interface=afni_utils.Calc(),
                              name='qap_headmask_mask_skull%s' % name)
-=======
-        from nipype.interfaces.afni import utils as afni_utils
-        mask_skull = pe.Node(interface=afni_utils.Calc(),
-                                 name='qap_headmask_mask_skull%s' % name)
     except ImportError:
         mask_skull = pe.Node(interface=preprocess.Calc(),
-                                 name='qap_headmask_mask_skull%s' % name)
->>>>>>> 7bc17de0
+                             name='qap_headmask_mask_skull%s' % name)
 
     mask_skull.inputs.outputtype = "NIFTI_GZ"
-
     workflow.connect(create_expr_string, 'expr_string', mask_skull, 'expr')
 
     try:
-<<<<<<< HEAD
-        dilate_erode = pe.Node(interface=preprocess.MaskTool(),
-                               name='qap_headmask_mask_tool%s' % name)
-    except AttributeError:
-        dilate_erode = pe.Node(interface=afni_utils.MaskTool(),
-                               name='qap_headmask_mask_tool%s' % name)
-=======
-        from nipype.interfaces.afni import utils as afni_utils
         dilate_erode = pe.Node(interface=afni_utils.MaskTool(),
                                  name='qap_headmask_mask_tool%s' % name)
-    except ImportError:
+    except AttributeError:
         dilate_erode = pe.Node(interface=preprocess.MaskTool(),
                                  name='qap_headmask_mask_tool%s' % name)
->>>>>>> 7bc17de0
 
     dilate_erode.inputs.dilate_inputs = "6 -6"
     dilate_erode.inputs.outputtype = "NIFTI_GZ"
@@ -148,20 +129,11 @@
         name='qap_headmask_slice_head_mask%s' % name)
 
     try:
-<<<<<<< HEAD
+        combine_masks = pe.Node(interface=afni_utils.Calc(),
+                                name='qap_headmask_combine_masks%s' % name)
+    except AttributeError:
         combine_masks = pe.Node(interface=preprocess.Calc(),
                                 name='qap_headmask_combine_masks%s' % name)
-    except AttributeError:
-        combine_masks = pe.Node(interface=afni_utils.Calc(),
-                                name='qap_headmask_combine_masks%s' % name)
-=======
-        from nipype.interfaces.afni import utils as afni_utils
-        combine_masks = pe.Node(interface=afni_utils.Calc(),
-                                name='qap_headmask_combine_masks%s' % name)
-    except ImportError:
-        combine_masks = pe.Node(interface=preprocess.Calc(),
-                                name='qap_headmask_combine_masks%s' % name)
->>>>>>> 7bc17de0
 
     combine_masks.inputs.expr = "(a+b)-(a*b)"
     combine_masks.inputs.outputtype = "NIFTI_GZ"
@@ -169,20 +141,11 @@
     # subtract the slice mask from the original head mask to create a
     # skull-only mask for FG calculations
     try:
-<<<<<<< HEAD
+        subtract_mask = pe.Node(interface=afni_utils.Calc(),
+                                name='qap_headmask_subtract_masks%s' % name)
+    except AttributeError:
         subtract_mask = pe.Node(interface=preprocess.Calc(),
                                 name='qap_headmask_subtract_masks%s' % name)
-    except AttributeError:
-        subtract_mask = pe.Node(interface=afni_utils.Calc(),
-                                name='qap_headmask_subtract_masks%s' % name)
-=======
-        from nipype.interfaces.afni import utils as afni_utils
-        subtract_mask = pe.Node(interface=afni_utils.Calc(),
-                                name='qap_headmask_subtract_masks%s' % name)
-    except ImportError:
-        subtract_mask = pe.Node(interface=preprocess.Calc(),
-                                name='qap_headmask_subtract_masks%s' % name)
->>>>>>> 7bc17de0
 
     subtract_mask.inputs.expr = "a-b"
     subtract_mask.inputs.outputtype = "NIFTI_GZ"
@@ -357,13 +320,9 @@
                                           'scan', 'type'],
                              output_names=['qap_dict'],
                              function=create_header_dict_entry),
-<<<<<<< HEAD
                              name="gather_header_info_%s%s"
                                   % (data_type, name))
-=======
-                             name="gather_header_info%s" % name,
-                             imports=header_imports)
->>>>>>> 7bc17de0
+
     gather_header.inputs.subject = config["subject_id"]
     gather_header.inputs.session = config["session_id"]
     gather_header.inputs.scan = config["scan_id"]
