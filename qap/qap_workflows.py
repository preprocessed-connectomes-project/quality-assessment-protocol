#!/usr/bin/env python
# emacs: -*- mode: python; py-indent-offset: 4; indent-tabs-mode: nil -*-
# vi: set ft=python sts=4 ts=4 sw=4 et:


def qap_mask_workflow(workflow, resource_pool, config, name="_"):
    """Build and run a Nipype workflow to create the QAP anatomical head mask.

    - If any resources/outputs required by this workflow are not in the
      resource pool, this workflow will call pre-requisite workflow builder
      functions to further populate the pipeline with workflows which will
      calculate/generate these necessary pre-requisites.

    Expected Resources in Resource Pool:
      - anatomical_reorient: The deobliqued, reoriented anatomical scan.
      - allineate_linear_xfm: The linear registration transform matrix from
                              AFNI's 3dAllineate.

    New Resources Added to Resource Pool
      - qap_head_mask: A binary mask of the head and the region in front of
                       the mouth and below the nose.
      - whole_head_mask: A binary mask of only the head.
      - skull_only_mask: A binary mask of the head minus the slice mask.

    Workflow Steps
      1. AFNI 3dClipLevel on anatomical reorient to get a threshold value.
      2. create_expr_string function node to generate the arg for AFNI 3dcalc.
      3. AFNI 3dcalc to create a binary mask of anatomical reorient using the
         threshold value from 3dClipLevel.
      4. AFNI 3dmask_tool to dilate and erode the binary mask six times each
         way to remove gaps and holes.
      5. slice_head_mask function node to create the binary mask for the nose/
         mouth region.
      6. 3dcalc to add the slice mask to the head mask, and to also subtract
         the slice mask from the head mask, to create the "skull_only_mask".

    :type workflow: Nipype workflow object
    :param workflow: A Nipype workflow object which can already contain other
                     connected nodes; this function will insert the following
                     workflow into this one provided.
    :type resource_pool: dict
    :param resource_pool: A dictionary defining input files and pointers to
                          Nipype node outputs / workflow connections; the keys
                          are the resource names.
    :type config: dict
    :param config: A dictionary defining the configuration settings for the
                   workflow, such as directory paths or toggled options.
    :type name: str
    :param name: (default: "_") A string to append to the end of each node
                 name.
    :rtype: Nipype workflow object
    :return: The Nipype workflow originally provided, but with this function's
              sub-workflow connected into it.
    :rtype: dict
    :return: The resource pool originally provided, but updated (if
             applicable) with the newest outputs and connections.
    """

    import copy
    import nipype.pipeline.engine as pe
    import nipype.interfaces.utility as niu
    from nipype.interfaces.afni import preprocess

    from qap_workflows_utils import slice_head_mask
    from qap_utils import create_expr_string

    if 'allineate_linear_xfm' not in resource_pool.keys():

        from anatomical_preproc import afni_anatomical_linear_registration
        old_rp = copy.copy(resource_pool)
        workflow, resource_pool = \
            afni_anatomical_linear_registration(workflow, resource_pool,
                                                    config, name)

        if resource_pool == old_rp:
            return workflow, resource_pool

    if 'anatomical_reorient' not in resource_pool.keys():

        from anatomical_preproc import anatomical_reorient_workflow
        old_rp = copy.copy(resource_pool)
        workflow, resource_pool = \
            anatomical_reorient_workflow(workflow, resource_pool, config, name)

        if resource_pool == old_rp:
            return workflow, resource_pool

    # find the clipping level for thresholding the head mask
    clip_level = pe.Node(interface=preprocess.ClipLevel(),
                         name='qap_headmask_clip_level%s' % name)

    # create the expression string for Calc in mask_skull node
    create_expr_string = pe.Node(niu.Function(
        input_names=['clip_level_value'],
        output_names=['expr_string'], function=create_expr_string),
        name='qap_headmask_create_expr_string%s' % name)

    workflow.connect(clip_level, 'clip_val',
                         create_expr_string, 'clip_level_value')

    # let's create a binary mask of the skull image with that threshold
    try:
        mask_skull = pe.Node(interface=preprocess.Calc(),
                             name='qap_headmask_mask_skull%s' % name)
    except AttributeError:
        from nipype.interfaces.afni import utils as afni_utils
        mask_skull = pe.Node(interface=afni_utils.Calc(),
                             name='qap_headmask_mask_skull%s' % name)

    mask_skull.inputs.outputtype = "NIFTI_GZ"

    workflow.connect(create_expr_string, 'expr_string', mask_skull, 'expr')

    try:
        dilate_erode = pe.Node(interface=preprocess.MaskTool(),
                               name='qap_headmask_mask_tool%s' % name)
    except AttributeError:
        dilate_erode = pe.Node(interface=afni_utils.MaskTool(),
                               name='qap_headmask_mask_tool%s' % name)

    dilate_erode.inputs.dilate_inputs = "6 -6"
    dilate_erode.inputs.outputtype = "NIFTI_GZ"

    workflow.connect(mask_skull, 'out_file', dilate_erode, 'in_file')

    slice_head_mask = pe.Node(niu.Function(
        input_names=['infile', 'transform', 'standard'],
        output_names=['outfile_path'], function=slice_head_mask),
        name='qap_headmask_slice_head_mask%s' % name)

    try:
        combine_masks = pe.Node(interface=preprocess.Calc(),
                                name='qap_headmask_combine_masks%s' % name)
    except AttributeError:
        combine_masks = pe.Node(interface=afni_utils.Calc(),
                                name='qap_headmask_combine_masks%s' % name)

    combine_masks.inputs.expr = "(a+b)-(a*b)"
    combine_masks.inputs.outputtype = "NIFTI_GZ"

    # subtract the slice mask from the original head mask to create a
    # skull-only mask for FG calculations
    try:
        subtract_mask = pe.Node(interface=preprocess.Calc(),
                                name='qap_headmask_subtract_masks%s' % name)
    except AttributeError:
        subtract_mask = pe.Node(interface=afni_utils.Calc(),
                                name='qap_headmask_subtract_masks%s' % name)

    subtract_mask.inputs.expr = "a-b"
    subtract_mask.inputs.outputtype = "NIFTI_GZ"

    if len(resource_pool['anatomical_reorient']) == 2:
        node, out_file = resource_pool['anatomical_reorient']
        workflow.connect([
            (node, clip_level,      [(out_file, 'in_file')]),
            (node, mask_skull,      [(out_file, 'in_file_a')]),
            (node, slice_head_mask, [(out_file, 'infile')])
        ])
    else:
        clip_level.inputs.in_file = resource_pool['anatomical_reorient']
        mask_skull.inputs.in_file_a = resource_pool['anatomical_reorient']
        slice_head_mask.inputs.infile = resource_pool['anatomical_reorient']

    if len(resource_pool['allineate_linear_xfm']) == 2:
        node, out_file = resource_pool['allineate_linear_xfm']
        workflow.connect(node, out_file, slice_head_mask, 'transform')
    else:
        slice_head_mask.inputs.transform = \
            resource_pool['allineate_linear_xfm']

    workflow.connect([
        (dilate_erode, combine_masks, [('out_file', 'in_file_a')]),
        (slice_head_mask, combine_masks, [('outfile_path', 'in_file_b')])
    ])

    workflow.connect(dilate_erode, 'out_file', subtract_mask, 'in_file_a')
    workflow.connect(slice_head_mask, 'outfile_path', \
                         subtract_mask, 'in_file_b')

    resource_pool['qap_head_mask'] = (combine_masks, 'out_file')
    resource_pool['whole_head_mask'] = (dilate_erode, 'out_file')
    resource_pool['skull_only_mask'] = (subtract_mask, 'out_file')

    return workflow, resource_pool


def run_qap_mask(anatomical_reorient, allineate_out_xfm,
                 out_dir=None, run=True):
    """Run the qap_mask_workflow workflow with the provided inputs.

    :type anatomical_reorient: str
    :param anatomical_reorient: Filepath to the deobliqued, reoriented
                                anatomical scan.
    :type allineate_out_xfm: str
    :param allineate_out_xfm: Filepath to the linear anatomical-to-template
                              registration transform matrix from AFNI's
                              3dAllineate.
    :type out_dir: str
    :param out_dir: (default: None) The output directory to write the results
                    to; if left as None, will write to the current directory.
    :type run: bool
    :param run: (default: True) Will run the workflow; if set to False, will
                connect the Nipype workflow and return the workflow object
                instead.
    :rtype: str
    :return: (if run=True) The filepath of the generated anatomical_reorient
             file.
    :rtype: Nipype workflow object
    :return: (if run=False) The connected Nipype workflow object.
    :rtype: str
    :return: (if run=False) The base directory of the workflow if it were to
             be run.
    """

    import os
    import glob

    import nipype.interfaces.io as nio
    import nipype.pipeline.engine as pe

    output = 'qap_head_mask'

    workflow = pe.Workflow(name='%s_workflow' % output)

    if not out_dir:
        out_dir = os.getcwd()

    workflow_dir = os.path.join(out_dir, "workflow_output", output)
    workflow.base_dir = workflow_dir

    resource_pool = {}
    config = {}
    num_cores_per_subject = 1

    resource_pool['anatomical_reorient'] = anatomical_reorient
    resource_pool['allineate_linear_xfm'] = allineate_out_xfm

    workflow, resource_pool = \
        qap_mask_workflow(workflow, resource_pool, config)

    ds = pe.Node(nio.DataSink(), name='datasink_%s' % output)
    ds.inputs.base_directory = workflow_dir

    node, out_file = resource_pool[output]
    workflow.connect(node, out_file, ds, output)

    node, out_file = resource_pool["skull_only_mask"]
    workflow.connect(node, out_file, ds, "skull_only_mask")

    if run:
        workflow.run(
            plugin='MultiProc', plugin_args={'n_procs': num_cores_per_subject})
        outpath = glob.glob(os.path.join(workflow_dir, output, '*'))[0]
        return outpath

    else:
        return workflow, workflow.base_dir


def qap_gather_header_info(workflow, resource_pool, config, name="_",
                           data_type="anatomical"):
    """Build and run a Nipype workflow to extract the NIFTI header information
    from an input file and insert it into a dictionary.

    - If any resources/outputs required by this workflow are not in the
      resource pool, this workflow will call pre-requisite workflow builder
      functions to further populate the pipeline with workflows which will
      calculate/generate these necessary pre-requisites.

    Expected Resources in Resource Pool
      - anatomical_scan: (optional) The raw anatomical scan.
      - functional_scan: (optional) The raw functional scan.

    New Resources Added to Resource Pool
      - anatomical_header_info: (if anatomical scan provided) Dictionary of
                                NIFTI file's header information.
      - functional_header_info: (if functional scan provided) Dictionary of
                                NIFTI file's header information.

    Workflow Steps
      1. create_header_dict_entry function node to generate the header info
         dictionary.
      2. write_json function node to write the information to the output JSON
         file (or update an already existing output JSON file).

    :type workflow: Nipype workflow object
    :param workflow: A Nipype workflow object which can already contain other
                     connected nodes; this function will insert the following
                     workflow into this one provided.
    :type resource_pool: dict
    :param resource_pool: A dictionary defining input files and pointers to
                          Nipype node outputs / workflow connections; the keys
                          are the resource names.
    :type config: dict
    :param config: A dictionary defining the configuration settings for the
                   workflow, such as directory paths or toggled options.
    :type name: str
    :param name: (default: "_") A string to append to the end of each node
                 name.
    :rtype: Nipype workflow object
    :return: The Nipype workflow originally provided, but with this function's
              sub-workflow connected into it.
    :rtype: dict
    :return: The resource pool originally provided, but updated (if
             applicable) with the newest outputs and connections.
    """

    import os
    import nipype.pipeline.engine as pe
    import nipype.interfaces.utility as niu
    from qap_workflows_utils import create_header_dict_entry
    from qap_utils import write_json

    gather_header = pe.Node(niu.Function(
                             input_names=['in_file', 'subject', 'session',
                                          'scan', 'type'],
                             output_names=['qap_dict'],
                             function=create_header_dict_entry),
                             name="gather_header_info_%s%s"
                                  % (data_type, name))
    gather_header.inputs.subject = config["subject_id"]
    gather_header.inputs.session = config["session_id"]
    gather_header.inputs.scan = config["scan_id"]

    if data_type == "anatomical":
        if "anatomical_scan" in resource_pool.keys():
            gather_header.inputs.in_file = resource_pool["anatomical_scan"]
            gather_header.inputs.type = data_type
    elif "functional" in data_type:
        if "functional_scan" in resource_pool.keys():
            gather_header.inputs.in_file = resource_pool["functional_scan"]
            gather_header.inputs.type = data_type

<<<<<<< HEAD
    out_dir = os.path.join(config['output_directory'], config["run_name"])
    out_json = os.path.join(out_dir, "%s_%s_%s_qap-anatomical.json"
                       % (config["subject_id"], config["session_id"],
                          config["scan_id"]))

=======
    out_dir = os.path.join(config['output_directory'], "derivatives",
                           config["run_name"], config["subject_id"],
                           config["session_id"])
    out_json = os.path.join(out_dir, "%s_%s_%s_qap-%s.json"
                            % (config["subject_id"], config["session_id"],
                               config["scan_id"],
                               data_type.replace("_", "-")))
>>>>>>> e0c04bfd
    header_to_json = pe.Node(niu.Function(
                                 input_names=["output_dict",
                                              "json_file"],
                                 output_names=["json_file"],
                                 function=write_json),
                             name="qap_header_to_json_%s%s"
                                  % (data_type, name))
    header_to_json.inputs.json_file = out_json

    workflow.connect(gather_header, 'qap_dict', header_to_json, 'output_dict')
    resource_pool['%s_header_info' % data_type] = out_json

    return workflow, resource_pool


def calculate_temporal_std(workflow, resource_pool, config, name="_"):

    import nipype.pipeline.engine as pe
    import nipype.interfaces.utility as niu
    from qap.temporal_qc import get_temporal_std_map

    calculate_tstd_map = pe.Node(niu.Function(input_names=['func_reorient',
                                                           'func_mask'],
                                              output_names=['temporal_std_map'],
                                              function=get_temporal_std_map),
                                 name="calculate_temporal_std%s" % name)

    if len(resource_pool["func_reorient"]) == 2:
        node, out_file = resource_pool["func_reorient"]
        workflow.connect(node, out_file, calculate_tstd_map, 'func_reorient')
    else:
        calculate_tstd_map.inputs.func_reorient = \
            resource_pool["func_reorient"]

    if len(resource_pool["functional_brain_mask"]) == 2:
        node, out_file = resource_pool["functional_brain_mask"]
        workflow.connect(node, out_file, calculate_tstd_map, 'func_mask')
    else:
        calculate_tstd_map.inputs.func_mask = \
            resource_pool["functional_brain_mask"]

    resource_pool['temporal_std_map'] = (calculate_tstd_map,
                                         'temporal_std_map')

    return workflow, resource_pool


def calculate_sfs_workflow(workflow, resource_pool, config, name="_"):

    import copy
    import nipype.pipeline.engine as pe
    import nipype.interfaces.utility as niu
    from qap.temporal_qc import sfs_timeseries

    if 'mean_functional' not in resource_pool.keys():
        from functional_preproc import mean_functional_workflow
        old_rp = copy.copy(resource_pool)
        workflow, resource_pool = \
            mean_functional_workflow(workflow, resource_pool, config, name)
        if resource_pool == old_rp:
            return workflow, resource_pool

    if 'temporal_std_map' not in resource_pool.keys():
        from qap_workflows import calculate_temporal_std
        old_rp = copy.copy(resource_pool)
        workflow, resource_pool = \
            calculate_temporal_std(workflow, resource_pool, config, name)
        if resource_pool == old_rp:
            return workflow, resource_pool

    calculate_sfs = pe.Node(niu.Function(input_names=['func_mean',
                                                      'func_mask',
                                                      'temporal_std_file'],
                                         output_names=['sfs_file'],
                                         function=sfs_timeseries),
                            name="calculate_sfs%s" % name)

    if isinstance(resource_pool["mean_functional"], tuple):
        node, out_file = resource_pool["mean_functional"]
        workflow.connect(node, out_file, calculate_sfs, 'func_mean')
    else:
        calculate_sfs.inputs.func_mean = resource_pool["mean_functional"]

    if isinstance(resource_pool["functional_brain_mask"], tuple):
        node, out_file = resource_pool["functional_brain_mask"]
        workflow.connect(node, out_file, calculate_sfs, 'func_mask')
    else:
        calculate_sfs.inputs.func_mask = \
            resource_pool["functional_brain_mask"]

    if isinstance(resource_pool["temporal_std_map"], tuple):
        node, out_file = resource_pool["temporal_std_map"]
        workflow.connect(node, out_file, calculate_sfs, 'temporal_std_file')
    else:
        calculate_sfs.inputs.temporal_std_file = \
            resource_pool["temporal_std_map"]

    resource_pool['SFS'] = (calculate_sfs, 'sfs_file')

    return workflow, resource_pool


def qap_anatomical_spatial_workflow(workflow, resource_pool, config, name="_",
                                    report=False):
    """Build and run a Nipype workflow to calculate the QAP anatomical spatial
    quality measures.

    - If any resources/outputs required by this workflow are not in the
      resource pool, this workflow will call pre-requisite workflow builder
      functions to further populate the pipeline with workflows which will
      calculate/generate these necessary pre-requisites.

    Expected Resources in Resource Pool
      - anatomical_reorient: The deobliqued, reoriented anatomical scan.
      - qap_head_mask: A binary mask of the head and the region in front of
                       the mouth and below the nose.
      - anatomical_gm_mask: The binary tissue segmentation map for gray
                            matter.
      - anatomical_wm_mask: The binary tissue segmentation map for white
                            matter.
      - anatomical_csf_mask: The binary tissue segmentation map for CSF.

    New Resources Added to Resource Pool
      - qap_anatomical_spatial: The path to the output JSON file containing
                                the participant's QAP measure values.
      - anat_spat_csv: The path to the CSV file containing the QAP measure
                       values.
      - qap_mosaic: (if enabled) The path to the mosaic QC report file.

    Workflow Steps:
      1. qap_anatomical_spatial function node to calculate the QAP measures.
      2. PlotMosaic() node (if enabled) to generate QC mosaic.
      3. qap_anatomical_spatial_to_json function node to write/update numbers
         to the output JSON file.

    :type workflow: Nipype workflow object
    :param workflow: A Nipype workflow object which can already contain other
                     connected nodes; this function will insert the following
                     workflow into this one provided.
    :type resource_pool: dict
    :param resource_pool: A dictionary defining input files and pointers to
                          Nipype node outputs / workflow connections; the keys
                          are the resource names.
    :type config: dict
    :param config: A dictionary defining the configuration settings for the
                   workflow, such as directory paths or toggled options.
    :type name: str
    :param name: (default: "_") A string to append to the end of each node
                 name.
    :rtype: Nipype workflow object
    :return: The Nipype workflow originally provided, but with this function's
              sub-workflow connected into it.
    :rtype: dict
    :return: The resource pool originally provided, but updated (if
             applicable) with the newest outputs and connections.
    """

    import os
    import copy
    import nipype.pipeline.engine as pe
    import nipype.interfaces.utility as niu
    from qap_workflows_utils import qap_anatomical_spatial
    from qap.viz.interfaces import PlotMosaic
    from qap_utils import check_config_settings, write_json

    check_config_settings(config, "template_head_for_anat")

    if "exclude_zeros" not in config.keys():
        config["exclude_zeros"] = False

    if 'qap_head_mask' not in resource_pool.keys():

        from qap_workflows import qap_mask_workflow
        old_rp = copy.copy(resource_pool)
        workflow, resource_pool = \
            qap_mask_workflow(workflow, resource_pool, config, name)

        if resource_pool == old_rp:
            return workflow, resource_pool

    if ('anatomical_gm_mask' not in resource_pool.keys()) or \
            ('anatomical_wm_mask' not in resource_pool.keys()) or \
            ('anatomical_csf_mask' not in resource_pool.keys()):

        from anatomical_preproc import afni_segmentation_workflow
        old_rp = copy.copy(resource_pool)
        workflow, new_resource_pool = \
            afni_segmentation_workflow(workflow, resource_pool, config, name)

        if resource_pool == old_rp:
            return workflow, resource_pool

    if 'anatomical_reorient' not in resource_pool.keys():

        from anatomical_preproc import anatomical_reorient_workflow
        old_rp = copy.copy(resource_pool)
        workflow, new_resource_pool = \
            anatomical_reorient_workflow(workflow, resource_pool, config, name)

        if resource_pool == old_rp:
            return workflow, resource_pool

    spatial = pe.Node(niu.Function(
        input_names=['anatomical_reorient', 'qap_head_mask_path',
                     'whole_head_mask_path', 'skull_mask_path',
                     'anatomical_gm_mask', 'anatomical_wm_mask',
                     'anatomical_csf_mask', 'subject_id', 'session_id',
                     'scan_id', 'run_name', 'site_name', 'exclude_zeroes',
                     'session_output_dir', 'starter'],
        output_names=['qap', 'qa'], function=qap_anatomical_spatial),
        name='qap_anatomical_spatial%s' % name)

    # Subject infos
    spatial.inputs.subject_id = config['subject_id']
    spatial.inputs.session_id = config['session_id']
    spatial.inputs.scan_id = config['scan_id']
    spatial.inputs.run_name = config['run_name']
    spatial.inputs.exclude_zeroes = config['exclude_zeros']
    spatial.inputs.session_output_dir = config['session_output_dir']

    node, out_file = resource_pool['starter']
    workflow.connect(node, out_file, spatial, 'starter')

    if 'site_name' in resource_pool.keys():
        spatial.inputs.site_name = resource_pool['site_name']

    if len(resource_pool['anatomical_reorient']) == 2:
        node, out_file = resource_pool['anatomical_reorient']
        workflow.connect(node, out_file, spatial, 'anatomical_reorient')
    else:
        spatial.inputs.anatomical_reorient = \
            resource_pool['anatomical_reorient']

    if len(resource_pool['qap_head_mask']) == 2:
        node, out_file = resource_pool['qap_head_mask']
        workflow.connect(node, out_file, spatial, 'qap_head_mask_path')
    else:
        spatial.inputs.qap_head_mask_path = resource_pool['qap_head_mask']

    if len(resource_pool['whole_head_mask']) == 2:
        node, out_file = resource_pool['whole_head_mask']
        workflow.connect(node, out_file, spatial, 'whole_head_mask_path')
    else:
        spatial.inputs.whole_head_mask_path = resource_pool['whole_head_mask']

    if len(resource_pool['skull_only_mask']) == 2:
        node, out_file = resource_pool['skull_only_mask']
        workflow.connect(node, out_file, spatial, 'skull_mask_path')
    else:
        spatial.inputs.skull_mask_path = resource_pool['skull_only_mask']

    if len(resource_pool['anatomical_gm_mask']) == 2:
        node, out_file = resource_pool['anatomical_gm_mask']
        workflow.connect(node, out_file, spatial, 'anatomical_gm_mask')
    else:
        spatial.inputs.anatomical_gm_mask = \
            resource_pool['anatomical_gm_mask']

    if len(resource_pool['anatomical_wm_mask']) == 2:
        node, out_file = resource_pool['anatomical_wm_mask']
        workflow.connect(node, out_file, spatial, 'anatomical_wm_mask')
    else:
        spatial.inputs.anatomical_wm_mask = \
            resource_pool['anatomical_wm_mask']

    if len(resource_pool['anatomical_csf_mask']) == 2:
        node, out_file = resource_pool['anatomical_csf_mask']
        workflow.connect(node, out_file, spatial, 'anatomical_csf_mask')
    else:
        spatial.inputs.anatomical_csf_mask = \
            resource_pool['anatomical_csf_mask']

    if config.get('write_report', False):
        qa_out_dir = os.path.join(config['output_directory'], config["run_name"], "QA")
        out_mosaic = os.path.join(qa_out_dir, "%s_%s_%s_mosaic.png"
                       % (config["subject_id"], config["session_id"],
                          config["scan_id"]))
        plot = pe.Node(PlotMosaic(), name='plot_mosaic%s' % name)
        plot.inputs.subject = config['subject_id']
<<<<<<< HEAD
        plot.inputs.out_file = out_mosaic
=======
>>>>>>> e0c04bfd

        metadata = [config['session_id'], config['scan_id']]
        if 'site_name' in config.keys():
            metadata.append(config['site_name'])

        plot.inputs.metadata = metadata
        plot.inputs.title = 'Anatomical reoriented'

        if len(resource_pool['anatomical_reorient']) == 2:
            node, out_file = resource_pool['anatomical_reorient']
            workflow.connect(node, out_file, plot, 'in_file')
        else:
            plot.inputs.in_file = resource_pool['anatomical_reorient']

        resource_pool['mean_epi_mosaic'] = (plot, 'out_file')
        resource_pool['qap_mosaic'] = (plot, 'out_file')

<<<<<<< HEAD
    out_dir = os.path.join(config['output_directory'], config["run_name"])
    out_json = os.path.join(out_dir, "%s_%s_%s_qap-anatomical.json"
                       % (config["subject_id"], config["session_id"],
                          config["scan_id"]))
=======
    out_dir = os.path.join(config['output_directory'], "derivatives",
                           config["run_name"], config["subject_id"],
                           config["session_id"])
    out_json = os.path.join(out_dir, "%s_%s_%s_qap-anatomical.json"
                            % (config["subject_id"], config["session_id"],
                               config["scan_id"]))
>>>>>>> e0c04bfd

    spatial_to_json = pe.Node(niu.Function(
                                  input_names=["output_dict",
                                               "json_file"],
                                  output_names=["json_file"],
                                  function=write_json),
                              name="qap_anatomical_spatial_to_json%s" % name)
    spatial_to_json.inputs.json_file = out_json

    workflow.connect(spatial, 'qap', spatial_to_json, 'output_dict')
    resource_pool['qap_anatomical_spatial'] = out_json

    qa_out_dir = os.path.join(config['output_directory'], "derivatives",
                              config["run_name"], config["subject_id"],
                              config["session_id"])
    qa_out_json = os.path.join(qa_out_dir, "%s_%s_%s_QA-anat.json"
                          % (config["subject_id"], config["session_id"],
                             config["scan_id"]))

    qa_to_json = pe.Node(niu.Function(
                                  input_names=["output_dict",
                                               "json_file"],
                                  output_names=["json_file"],
                                  function=write_json),
                         name="qap_qa_anat_to_json%s" % name)
    qa_to_json.inputs.json_file = qa_out_json

    workflow.connect(spatial, 'qa', qa_to_json, 'output_dict')
    resource_pool['QA_anat'] = qa_out_json

    return workflow, resource_pool


def run_only_qap_anatomical_spatial(
        anatomical_reorient, qap_head_mask, anatomical_csf_mask,
        anatomical_gm_mask, anatomical_wm_mask, partic_id, session_id=None,
        scan_id=None, site_name=None, out_dir=None, run=True):
    """Run the qap_anatomical_spatial workflow with the provided inputs.

    :type anatomical_reorient: str
    :param anatomical_reorient: Filepath to the deobliqued, reoriented
                                anatomical scan.
    :type qap_head_mask: str
    :param qap_head_mask: Filepath to the QAP binary head mask.
    :type anatomical_csf_mask: str
    :param anatomical_csf_mask: Filepath to the binary mask of the CSF
                                anatomical tissue segmentation map.
    :type anatomical_gm_mask: str
    :param anatomical_gm_mask: Filepath to the binary mask of the gray matter
                               anatomical tissue segmentation map.
    :type anatomical_wm_mask: str
    :param anatomical_wm_mask: Filepath to the binary mask of the white
                               matter anatomical tissue segmentation map.
    :type partic_id: str
    :param partic_id: The participant ID.
    :type session_id: str
    :param session_id: (default: None) The session name/ID.
    :type scan_id: str
    :param scan_id: (default: None) the scan name/ID.
    :type site_name: str
    :param site_name: (default: None) The site name/ID.
    :type out_dir: str
    :param out_dir: (default: None) The output directory to write the results
                    to; if left as None, will write to the current directory.
    :type run: bool
    :param run: (default: True) Will run the workflow; if set to False, will
                connect the Nipype workflow and return the workflow object
                instead.
    :rtype: str
    :return: (if run=True) The filepath of the generated anatomical_reorient
             file.
    :rtype: Nipype workflow object
    :return: (if run=False) The connected Nipype workflow object.
    :rtype: str
    :return: (if run=False) The base directory of the workflow if it were to
             be run.
    """

    import os
    import glob
    import nipype.interfaces.io as nio
    import nipype.pipeline.engine as pe

    output = 'qap_anatomical_spatial'
    workflow = pe.Workflow(name='%s_workflow' % output)

    if not out_dir:
        out_dir = os.getcwd()

    workflow_dir = os.path.join(out_dir, "workflow_output", output)
    workflow.base_dir = workflow_dir

    num_cores_per_subject = 1
    resource_pool = {
        'anatomical_reorient': anatomical_reorient,
        'qap_head_mask': qap_head_mask,
        'anatomical_csf_mask': anatomical_csf_mask,
        'anatomical_gm_mask': anatomical_gm_mask,
        'anatomical_wm_mask': anatomical_wm_mask
    }

    config = {
        'subject_id': partic_id,
        'session_id': session_id,
        'scan_id': scan_id
    }

    if site_name:
        config['site_name'] = site_name

    workflow, resource_pool = \
        qap_anatomical_spatial_workflow(workflow, resource_pool, config)

    ds = pe.Node(nio.DataSink(), name='datasink_%s' % output)
    ds.inputs.base_directory = workflow_dir
    ds.inputs.output = resource_pool[output]

    if run:
        workflow.run(
            plugin='MultiProc', plugin_args={'n_procs': num_cores_per_subject})
        outpath = glob.glob(os.path.join(workflow_dir, output, '*'))[0]
        return outpath
    else:
        return workflow, workflow.base_dir


def run_everything_qap_anatomical_spatial(
        anatomical_scan, template_head, partic_id, session_id=None,
        scan_id=None, site_name=None, out_dir=None, run=True):
    """Run the entire QAP pipeline for anatomical spatial measures with the 
    provided inputs.

    :type anatomical_scan: str
    :param anatomical_scan: The filepath to the NIFTI image of the raw
                            anatomical scan.
    :type template_head: str
    :param template_head: The filepath to the NIFTI image of the anatomical
                          template image (with skull).
    :type partic_id: str
    :param partic_id: The participant ID.
    :type session_id: str
    :param session_id: (default: None) The session name/ID.
    :type scan_id: str
    :param scan_id: (default: None) the scan name/ID.
    :type site_name: str
    :param site_name: (default: None) The site name/ID.
    :type out_dir: str
    :param out_dir: (default: None) The output directory to write the results
                    to; if left as None, will write to the current directory.
    :type run: bool
    :param run: (default: True) Will run the workflow; if set to False, will
                connect the Nipype workflow and return the workflow object
                instead.
    :rtype: str
    :return: (if run=True) The filepath of the generated anatomical_reorient
             file.
    :rtype: Nipype workflow object
    :return: (if run=False) The connected Nipype workflow object.
    :rtype: str
    :return: (if run=False) The base directory of the workflow if it were to
             be run.
    """

    import os
    import glob
    import nipype.interfaces.io as nio
    import nipype.interfaces.utility as niu
    import nipype.pipeline.engine as pe

    from qap import cli

    output = 'qap_anatomical_spatial'
    workflow = pe.Workflow(name='%s_workflow' % output)

    if not out_dir:
        out_dir = os.getcwd()

    if site_name:
        workflow_dir = os.path.join(out_dir, "workflow_output", output, \
            site_name, partic_id)
    else:
        workflow_dir = os.path.join(out_dir, "workflow_output", output, \
            partic_id)

    if session_id:
        workflow_dir = os.path.join(workflow_dir, session_id)

    if scan_id:
        workflow_dir = os.path.join(workflow_dir, scan_id)

    workflow.base_dir = workflow_dir

    num_cores_per_subject = 1
    resource_pool = {
        'anatomical_scan': anatomical_scan
    }

    config = {
        'subject_id': partic_id,
        'session_id': session_id,
        'scan_id': scan_id,
        'output_directory': workflow_dir,
        'template_head_for_anat': template_head
    }

    if site_name:
        config['site_name'] = site_name

    # create the one node all participants will start from
    starter_node = pe.Node(niu.Function(input_names=['starter'],
                                        output_names=['starter'],
                                        function=cli.starter_node_func),
                           name='starter_node')

    # set a dummy variable
    starter_node.inputs.starter = ""

    resource_pool["starter"] = (starter_node, 'starter')

    workflow, resource_pool = \
        qap_anatomical_spatial_workflow(workflow, resource_pool, config)

    ds = pe.Node(nio.DataSink(), name='datasink_%s' % output)
    ds.inputs.base_directory = workflow_dir
    ds.inputs.output = resource_pool[output]

    if run:
        workflow.run(
            plugin='MultiProc', plugin_args={'n_procs': num_cores_per_subject})
        outpath = glob.glob(os.path.join(workflow_dir, output, '*'))[0]
        return outpath

    else:
        return workflow, workflow.base_dir


<<<<<<< HEAD
def qap_functional_spatial_workflow(workflow, resource_pool, config, name="_"):
    """Build and run a Nipype workflow to calculate the QAP functional spatial
    quality measures.

    - If any resources/outputs required by this workflow are not in the
      resource pool, this workflow will call pre-requisite workflow builder
      functions to further populate the pipeline with workflows which will
      calculate/generate these necessary pre-requisites.

    Expected Resources in Resource Pool
      - mean_functional: The one-volume averaged functional timeseries image.
      - functional_brain_mask: A binary mask of the brain in the functional
                               image.

    New Resources Added to Resource Pool
      - qap_functional_spatial: The path to the output JSON file containing
                                the participant's QAP measure values.
      - func_spat_csv: The path to the CSV file containing the QAP measure
                       values.
      - qap_mosaic: (if enabled) The path to the mosaic QC report file.

    Workflow Steps
      1. qap_functional_spatial function node to calculate the QAP measures.
      2. PlotMosaic() node (if enabled) to generate QC mosaic.
      3. qap_functional_spatial_to_json function node to write/update numbers
         to the output JSON file.

    :type workflow: Nipype workflow object
    :param workflow: A Nipype workflow object which can already contain other
                     connected nodes; this function will insert the following
                     workflow into this one provided.
    :type resource_pool: dict
    :param resource_pool: A dictionary defining input files and pointers to
                          Nipype node outputs / workflow connections; the keys
                          are the resource names.
    :type config: dict
    :param config: A dictionary defining the configuration settings for the
                   workflow, such as directory paths or toggled options.
    :type name: str
    :param name: (default: "_") A string to append to the end of each node
                 name.
    :rtype: Nipype workflow object
    :return: The Nipype workflow originally provided, but with this function's
              sub-workflow connected into it.
    :rtype: dict
    :return: The resource pool originally provided, but updated (if
             applicable) with the newest outputs and connections.
    """

    import os
    import copy
    import nipype.pipeline.engine as pe
    import nipype.interfaces.utility as niu
    from qap_workflows_utils import qap_functional_spatial
    from qap_utils import write_json
    from qap.viz.interfaces import PlotMosaic

    if 'mean_functional' not in resource_pool.keys():
        from functional_preproc import mean_functional_workflow
        old_rp = copy.copy(resource_pool)
        workflow, resource_pool = \
            mean_functional_workflow(workflow, resource_pool, config, name)
        if resource_pool == old_rp:
            return workflow, resource_pool

    if 'functional_brain_mask' not in resource_pool.keys():
        from functional_preproc import functional_brain_mask_workflow
        old_rp = copy.copy(resource_pool)
        workflow, resource_pool = \
            functional_brain_mask_workflow(workflow, resource_pool, config, name)
        if resource_pool == old_rp:
            return workflow, resource_pool

    spatial_epi = pe.Node(niu.Function(
        input_names=['mean_epi', 'func_brain_mask', 'direction', 'subject_id',
                     'session_id', 'scan_id', 'site_name', 'starter'],
        output_names=['qc'], function=qap_functional_spatial),
        name='qap_functional_spatial%s' % name)

    # Subject infos
    if 'ghost_direction' not in config.keys():
        config['ghost_direction'] = 'y'

    spatial_epi.inputs.direction = config['ghost_direction']
    spatial_epi.inputs.subject_id = config['subject_id']
    spatial_epi.inputs.session_id = config['session_id']
    spatial_epi.inputs.scan_id = config['scan_id']

    if 'site_name' in config.keys():
        spatial_epi.inputs.site_name = config['site_name']

    if len(resource_pool['mean_functional']) == 2:
        node, out_file = resource_pool['mean_functional']
        workflow.connect(node, out_file, spatial_epi, 'mean_epi')
    else:
        spatial_epi.inputs.mean_epi = resource_pool['mean_functional']

    if len(resource_pool['functional_brain_mask']) == 2:
        node, out_file = resource_pool['functional_brain_mask']
        workflow.connect(node, out_file, spatial_epi, 'func_brain_mask')
    else:
        spatial_epi.inputs.func_brain_mask = \
            resource_pool['functional_brain_mask']

    if config.get('write_report', False):
        plot = pe.Node(PlotMosaic(), name='plot_mosaic%s' % name)
        plot.inputs.subject = config['subject_id']

        metadata = [config['session_id'], config['scan_id']]
        if 'site_name' in config.keys():
            metadata.append(config['site_name'])

        plot.inputs.metadata = metadata
        plot.inputs.title = 'Mean EPI'

        if len(resource_pool['mean_functional']) == 2:
            node, out_file = resource_pool['mean_functional']
            workflow.connect(node, out_file, plot, 'in_file')
        else:
            plot.inputs.in_file = resource_pool['mean_functional']

        resource_pool['qap_mosaic'] = (plot, 'out_file')

    out_dir = os.path.join(config['output_directory'], config["run_name"])
    out_json = os.path.join(out_dir, "%s_%s_%s_qap-functional.json"
                       % (config["subject_id"], config["session_id"],
                          config["scan_id"]))

    spatial_epi_to_json = pe.Node(niu.Function(
                                  input_names=["output_dict",
                                               "json_file"],
                                  output_names=["json_file"],
                                  function=write_json),
                              name="qap_functional_spatial_to_json%s" % name)
    spatial_epi_to_json.inputs.json_file = out_json

    workflow.connect(spatial_epi, 'qc', spatial_epi_to_json, 'output_dict')

    resource_pool['qap_functional_spatial'] = out_json

    return workflow, resource_pool


def run_only_qap_functional_spatial(
        mean_functional, functional_brain_mask, partic_id, session_id,
        scan_id, site_name=None, ghost_direction=None, out_dir=None,
        run=True):
    """Run the 'qap_functional_spatial' workflow with the provided inputs.

    :type mean_functional: str
    :param mean_functional: Filepath to the one-volume average of the
                            functional timeseries.
    :type functional_brain_mask: str
    :param functional_brain_mask: Filepath to the binary functional brain
                                  mask.
    :type partic_id: str
    :param partic_id: The participant ID.
    :type session_id: str
    :param session_id: (default: None) The session name/ID.
    :type scan_id: str
    :param scan_id: (default: None) the scan name/ID.
    :type site_name: str
    :param site_name: (default: None) The site name/ID.
    :type out_dir: str
    :param out_dir: (default: None) The output directory to write the results
                    to; if left as None, will write to the current directory.
    :type run: bool
    :param run: (default: True) Will run the workflow; if set to False, will
                connect the Nipype workflow and return the workflow object
                instead.
    :rtype: str
    :return: (if run=True) The filepath of the generated anatomical_reorient
             file.
    :rtype: Nipype workflow object
    :return: (if run=False) The connected Nipype workflow object.
    :rtype: str
    :return: (if run=False) The base directory of the workflow if it were to
             be run.
    """

    import os
    import glob
    import nipype.interfaces.io as nio
    import nipype.pipeline.engine as pe

    output = 'qap_functional_spatial'
    workflow = pe.Workflow(name='%s_workflow' % output)

    if not out_dir:
        out_dir = os.getcwd()

    workflow_dir = os.path.join(out_dir, "workflow_output", output)
    workflow.base_dir = workflow_dir

    resource_pool = {}
    config = {}
    num_cores_per_subject = 1

    resource_pool['mean_functional'] = mean_functional
    resource_pool['functional_brain_mask'] = functional_brain_mask

    config['subject_id'] = partic_id
    config['session_id'] = session_id
    config['scan_id'] = scan_id

    if site_name:
        config['site_name'] = site_name

    if ghost_direction:
        config['ghost_direction'] = ghost_direction

    workflow, resource_pool = \
        qap_functional_spatial_workflow(workflow, resource_pool, config)

    ds = pe.Node(nio.DataSink(), name='datasink_%s' % output)
    ds.inputs.base_directory = workflow_dir
    ds.inputs.output = resource_pool[output]

    if run:
        workflow.run(
            plugin='MultiProc', plugin_args={'n_procs': num_cores_per_subject})
        outpath = glob.glob(os.path.join(workflow_dir, output, '*'))[0]
        return outpath

    else:
        return workflow, workflow.base_dir


def run_everything_qap_functional_spatial(
        functional_scan, partic_id, session_id=None, scan_id=None,
        site_name=None, out_dir=None, run=True):
    """Run the entire QAP functional spatial pipeline with the provided 
    inputs.

    :type functional_scan: str
    :param functional_scan: Filepath to the 4D functional timeseries.
    :type partic_id: str
    :param partic_id: The participant ID.
    :type session_id: str
    :param session_id: (default: None) The session name/ID.
    :type scan_id: str
    :param scan_id: (default: None) the scan name/ID.
    :type site_name: str
    :param site_name: (default: None) The site name/ID.
    :type out_dir: str
    :param out_dir: (default: None) The output directory to write the results
                    to; if left as None, will write to the current directory.
    :type run: bool
    :param run: (default: True) Will run the workflow; if set to False, will
                connect the Nipype workflow and return the workflow object
                instead.
    :rtype: str
    :return: (if run=True) The filepath of the generated anatomical_reorient
             file.
    :rtype: Nipype workflow object
    :return: (if run=False) The connected Nipype workflow object.
    :rtype: str
    :return: (if run=False) The base directory of the workflow if it were to
             be run.
    """

    import os
    import glob
    import nipype.interfaces.io as nio
    import nipype.interfaces.utility as niu
    import nipype.pipeline.engine as pe

    from qap import cli

    output = 'qap_functional_spatial'
    workflow = pe.Workflow(name='%s_workflow' % output)

    if not out_dir:
        out_dir = os.getcwd()

    if site_name != None:
        workflow_dir = os.path.join(out_dir, "workflow_output", output, \
            site_name, partic_id)
    else:
        workflow_dir = os.path.join(out_dir, "workflow_output", output, \
            partic_id)

    if session_id != None:
        workflow_dir = os.path.join(workflow_dir, session_id)

    if scan_id != None:
        workflow_dir = os.path.join(workflow_dir, scan_id)

    workflow.base_dir = workflow_dir

    num_cores_per_subject = 1
    resource_pool = {
        'functional_scan': functional_scan
    }

    config = {
        'subject_id': partic_id,
        'session_id': session_id,
        'scan_id': scan_id,
        'output_directory': workflow_dir
    }

    if site_name:
        config['site_name'] = site_name

    # create the one node all participants will start from
    starter_node = pe.Node(niu.Function(input_names=['starter'],
                                        output_names=['starter'],
                                        function=cli.starter_node_func),
                           name='starter_node')

    # set a dummy variable
    starter_node.inputs.starter = ""

    resource_pool["starter"] = (starter_node, 'starter')

    workflow, resource_pool = \
        qap_functional_spatial_workflow(workflow, resource_pool, config)

    ds = pe.Node(nio.DataSink(), name='datasink_%s' % output)
    ds.inputs.base_directory = workflow_dir
    ds.inputs.output = resource_pool[output]

    if run:
        workflow.run(
            plugin='MultiProc', plugin_args={'n_procs': num_cores_per_subject})
        outpath = glob.glob(os.path.join(workflow_dir, output, '*'))[0]
        return outpath
    else:
        return workflow, workflow.base_dir


def qap_functional_temporal_workflow(workflow, resource_pool, config, name="_"):
=======
def qap_functional_workflow(workflow, resource_pool, config, name="_"):
>>>>>>> e0c04bfd
    """Build and run a Nipype workflow to calculate the QAP functional 
    temporal quality measures.

    - If any resources/outputs required by this workflow are not in the
      resource pool, this workflow will call pre-requisite workflow builder
      functions to further populate the pipeline with workflows which will
      calculate/generate these necessary pre-requisites.

    Expected Resources in Resource Pool
      - func_reorient: The deobliqued, reoriented 4D functional timeseries.
      - functional_brain_mask: A binary mask of the brain in the functional
                               image.
      - inverted_functional_brain_mask: A binary mask of the inversion of the
                                        functional brain mask.
      - coordinate_transformation: The matrix transformation from AFNI's
                                   3dvolreg (--1Dmatrix_save option).
      - mcflirt_rel_rms: (if no coordinate_transformation) The matrix
                         transformation from FSL's Mcflirt.

    New Resources Added to Resource Pool
      - qap_functional_temporal: The path to the output JSON file containing
                                 the participant's QAP measure values.
      - func_temp_csv: The path to the CSV file containing the QAP measure
                       values.
      - qap_mosaic: (if enabled) The path to the mosaic QC report file.

    Workflow Steps
      1. fd_jenkinson function node to calculate RMSD.
      2. qap_functional_temporal function node to calculate the QAP measures.
      3. PlotMosaic() node (if enabled) to generate QC mosaic.
      4. qap_functional_temporal_to_json function node to write/update numbers
         to the output JSON file.

    :type workflow: Nipype workflow object
    :param workflow: A Nipype workflow object which can already contain other
                     connected nodes; this function will insert the following
                     workflow into this one provided.
    :type resource_pool: dict
    :param resource_pool: A dictionary defining input files and pointers to
                          Nipype node outputs / workflow connections; the keys
                          are the resource names.
    :type config: dict
    :param config: A dictionary defining the configuration settings for the
                   workflow, such as directory paths or toggled options.
    :type name: str
    :param name: (default: "_") A string to append to the end of each node
                 name.
    :rtype: Nipype workflow object
    :return: The Nipype workflow originally provided, but with this function's
              sub-workflow connected into it.
    :rtype: dict
    :return: The resource pool originally provided, but updated (if
             applicable) with the newest outputs and connections.
    """

    import os
    import copy
    import nipype.pipeline.engine as pe
    import nipype.interfaces.utility as niu

    from qap_workflows_utils import qap_functional_temporal, \
        qap_functional_spatial, global_signal_time_series
    from qap_utils import write_json
    from temporal_qc import fd_jenkinson
    from qap.viz.interfaces import PlotMosaic, GrayPlot

    def _getfirst(inlist):
        if isinstance(inlist, list):
            return inlist[0]
        return inlist

    # ensures functional_brain_mask is created as well
    if 'inverted_functional_brain_mask' not in resource_pool.keys():
        from functional_preproc import invert_functional_brain_mask_workflow
        old_rp = copy.copy(resource_pool)
        workflow, resource_pool = \
            invert_functional_brain_mask_workflow(workflow, resource_pool,
                                                  config, name)
        if resource_pool == old_rp:
            return workflow, resource_pool

    if ('func_motion_correct' not in resource_pool.keys()) or \
        ('coordinate_transformation' not in resource_pool.keys() and
            'mcflirt_rel_rms' not in resource_pool.keys()):
        from functional_preproc import func_motion_correct_workflow
        old_rp = copy.copy(resource_pool)
        workflow, resource_pool = \
            func_motion_correct_workflow(workflow, resource_pool, config,
                                         name)
        if resource_pool == old_rp:
            return workflow, resource_pool

    if 'mean_functional' not in resource_pool.keys():
        from functional_preproc import mean_functional_workflow
        old_rp = copy.copy(resource_pool)
        workflow, resource_pool = \
            mean_functional_workflow(workflow, resource_pool, config, name)
        if resource_pool == old_rp:
            return workflow, resource_pool

    if 'SFS' not in resource_pool.keys():
        from qap_workflows import calculate_sfs_workflow
        old_rp = copy.copy(resource_pool)
        workflow, resource_pool = \
            calculate_sfs_workflow(workflow, resource_pool, config, name)
        if resource_pool == old_rp:
            return workflow, resource_pool

    fd = pe.Node(niu.Function(
        input_names=['in_file'], output_names=['out_file'],
        function=fd_jenkinson), name='generate_FD_file%s' % name)

    if 'mcflirt_rel_rms' in resource_pool.keys():
        fd.inputs.in_file = resource_pool['mcflirt_rel_rms']
    else:
        if len(resource_pool['coordinate_transformation']) == 2:
            node, out_file = resource_pool['coordinate_transformation']
            workflow.connect(node, out_file, fd, 'in_file')
        else:
            fd.inputs.in_file = resource_pool['coordinate_transformation']

    spatial_epi = pe.Node(niu.Function(
        input_names=['mean_epi', 'func_brain_mask', 'direction', 'subject_id',
                     'session_id', 'scan_id', 'run_name', 'site_name',
                     'starter'],
        output_names=['qap'], function=qap_functional_spatial),
        name='qap_functional_spatial%s' % name)

    # Subject infos
    if 'ghost_direction' not in config.keys():
        config['ghost_direction'] = 'y'

    spatial_epi.inputs.direction = config['ghost_direction']
    spatial_epi.inputs.subject_id = config['subject_id']
    spatial_epi.inputs.session_id = config['session_id']
    spatial_epi.inputs.scan_id = config['scan_id']
    spatial_epi.inputs.run_name = config['run_name']

    if 'site_name' in config.keys():
        spatial_epi.inputs.site_name = config['site_name']

    if len(resource_pool['mean_functional']) == 2:
        node, out_file = resource_pool['mean_functional']
        workflow.connect(node, out_file, spatial_epi, 'mean_epi')
    else:
        spatial_epi.inputs.mean_epi = resource_pool['mean_functional']

    if len(resource_pool['functional_brain_mask']) == 2:
        node, out_file = resource_pool['functional_brain_mask']
        workflow.connect(node, out_file, spatial_epi, 'func_brain_mask')
    else:
        spatial_epi.inputs.func_brain_mask = \
            resource_pool['functional_brain_mask']

    if config.get('write_report', False):
        plot = pe.Node(PlotMosaic(), name='plot_mosaic%s' % name)
        plot.inputs.subject = config['subject_id']

        metadata = [config['session_id'], config['scan_id']]
        if 'site_name' in config.keys():
            metadata.append(config['site_name'])

        plot.inputs.metadata = metadata
        plot.inputs.title = 'Mean EPI'

        if len(resource_pool['mean_functional']) == 2:
            node, out_file = resource_pool['mean_functional']
            workflow.connect(node, out_file, plot, 'in_file')
        else:
            plot.inputs.in_file = resource_pool['mean_functional']

        resource_pool['qap_mosaic'] = (plot, 'out_file')

    temporal = pe.Node(niu.Function(
        input_names=['func_timeseries', 'func_mean', 'func_brain_mask',
                     'bg_func_brain_mask', 'fd_file', 'sfs', 'subject_id',
                     'session_id', 'scan_id', 'run_name', 'site_name',
                     'session_output_dir', 'starter'],
        output_names=['qap', 'qa'],
        function=qap_functional_temporal),
        name='qap_functional_temporal%s' % name)
    temporal.inputs.subject_id = config['subject_id']
    temporal.inputs.session_id = config['session_id']
    temporal.inputs.scan_id = config['scan_id']
    temporal.inputs.run_name = config['run_name']
    temporal.inputs.session_output_dir = config['session_output_dir']
    workflow.connect(fd, 'out_file', temporal, 'fd_file')

    if 'site_name' in config.keys():
        temporal.inputs.site_name = config['site_name']

    gs_ts = pe.Node(niu.Function(input_names=["functional_file"], 
      output_names=["output"], function=global_signal_time_series), 
      name="global_signal_time_series%s" % name)

    qa_out_dir = os.path.join(config['output_directory'], config["run_name"], "QA")

    if config.get('write_report', False):
        metadata = [config['session_id'], config['scan_id']]
        if 'site_name' in config.keys():
            metadata.append(config['site_name'])

        out_fd = os.path.join(qa_out_dir, "%s_%s_%s_timeseries_measures.png"
                       % (config["subject_id"], config["session_id"],
                          config["scan_id"]))

        def pick_dvars(qa, dict_id):
            dvars = qa[dict_id]['Standardized DVARS']
            return dvars

        grayplot = pe.Node(GrayPlot(), name='grayplot%s' % name)
        grayplot.inputs.subject = config['subject_id']
        grayplot.inputs.out_file = out_fd
        id_string = "%s %s %s" % (config["subject_id"], config["session_id"], config["scan_id"])
        grayplot.inputs.metadata = [id_string]
        workflow.connect(fd, 'out_file', grayplot, 'meanfd_file')
        dict_id = "%s %s %s"%(config["subject_id"], config["session_id"],config["scan_id"])
        workflow.connect(temporal, ('qa', pick_dvars, dict_id), grayplot, 'dvars')    
        workflow.connect(gs_ts, 'output', grayplot, 'global_signal')
        resource_pool['qap_fd'] = (grayplot, 'out_file')

    # func reorient (timeseries) -> QAP func temp
    if len(resource_pool['func_reorient']) == 2:
        node, out_file = resource_pool['func_reorient']
        workflow.connect(node, out_file, temporal, 'func_timeseries')
        workflow.connect(node, out_file, gs_ts, 'functional_file')

        if config.get('write_report', False):
            workflow.connect(node, out_file, grayplot, 'func_file')

    else:
        from qap_utils import check_input_resources
        check_input_resources(resource_pool, 'func_reorient')
        input_file = resource_pool['func_reorient']
        temporal.inputs.func_timeseries = input_file
        gs_ts.inputs.functional_file = input_file

        if config.get('write_report', False):
            grayplot.inputs.func_file = input_file

    # func mean (one volume) -> QAP func temp
    if len(resource_pool['mean_functional']) == 2:
        node, out_file = resource_pool['mean_functional']
        workflow.connect(node, out_file, temporal, 'func_mean')
    else:
        from qap_utils import check_input_resources
        check_input_resources(resource_pool, 'mean_functional')
        input_file = resource_pool['mean_functional']
        temporal.inputs.func_mean = input_file

    # functional brain mask -> QAP func temp
    if len(resource_pool['functional_brain_mask']) == 2:
        node, out_file = resource_pool['functional_brain_mask']
        workflow.connect(node, out_file, temporal, 'func_brain_mask')

        if config.get('write_report', False):
            workflow.connect(node, out_file, grayplot, 'mask_file')

    else:
        temporal.inputs.func_brain_mask = \
            resource_pool['functional_brain_mask']
            
        if config.get('write_report', False):
            grayplot.inputs.mask_file = resource_pool['functional_brain_mask']

    # inverted functional brain mask -> QAP func temp
    if len(resource_pool['inverted_functional_brain_mask']) == 2:
        node, out_file = resource_pool['inverted_functional_brain_mask']
        workflow.connect(node, out_file, temporal, 'bg_func_brain_mask')
    else:
        temporal.inputs.bg_func_brain_mask = \
            resource_pool['inverted_functional_brain_mask']

<<<<<<< HEAD
    out_dir = os.path.join(config['output_directory'], config["run_name"])
=======
    # temporal STD -> QAP func temp
    if isinstance(resource_pool['SFS'], tuple):
        node, out_file = resource_pool['SFS']
        workflow.connect(node, out_file, temporal, 'sfs')
    else:
        temporal.inputs.sfs = resource_pool['SFS']

    # Write mosaic and FD plot
    if config['write_report']:
        metadata = [config['session_id'], config['scan_id']]
        if 'site_name' in config.keys():
            metadata.append(config['site_name'])

        fdplot = pe.Node(PlotFD(), name='plot_fd%s' % name)
        fdplot.inputs.subject = config['subject_id']
        fdplot.inputs.metadata = metadata
        workflow.connect(fd, 'out_file', fdplot, 'in_file')
        resource_pool['qap_fd'] = (fdplot, 'out_file')

    out_dir = os.path.join(config['output_directory'], "derivatives",
                           config["run_name"], config["subject_id"],
                           config["session_id"])
>>>>>>> e0c04bfd
    out_json = os.path.join(out_dir, "%s_%s_%s_qap-functional.json"
                            % (config["subject_id"], config["session_id"],
                               config["scan_id"]))

    spatial_epi_to_json = pe.Node(niu.Function(
                                  input_names=["output_dict",
                                               "json_file"],
                                  output_names=["json_file"],
                                  function=write_json),
                               name="qap_functional_spatial_to_json%s" % name)
    spatial_epi_to_json.inputs.json_file = out_json

    temporal_to_json = pe.Node(niu.Function(
                                  input_names=["output_dict",
                                               "json_file"],
                                  output_names=["json_file"],
                                  function=write_json),
                              name="qap_functional_temporal_to_json%s" % name)
    temporal_to_json.inputs.json_file = out_json

    workflow.connect(spatial_epi, 'qap', spatial_epi_to_json, 'output_dict')
    workflow.connect(temporal, 'qap', temporal_to_json, 'output_dict')
    resource_pool['qap_functional'] = out_json

<<<<<<< HEAD
    qa_out_json = os.path.join(qa_out_dir, "%s_%s_%s_QA.json"
                          % (config["subject_id"], config["session_id"],
                             config["scan_id"]))
=======
    qa_out_dir = os.path.join(config['output_directory'], "derivatives",
                              config["run_name"], config["subject_id"],
                              config["session_id"])
    qa_out_json = os.path.join(qa_out_dir, "%s_%s_%s_QA-func.json"
                               % (config["subject_id"], config["session_id"],
                                  config["scan_id"]))
>>>>>>> e0c04bfd

    qa_to_json = pe.Node(niu.Function(
                                  input_names=["output_dict",
                                               "json_file"],
                                  output_names=["json_file"],
                                  function=write_json),
                         name="qap_qa_to_json%s" % name)
    qa_to_json.inputs.json_file = qa_out_json

    workflow.connect(temporal, 'qa', qa_to_json, 'output_dict')
    resource_pool['QA_func'] = qa_out_json

<<<<<<< HEAD
=======
    id_string = "%s %s %s" % (config["subject_id"], config["session_id"],
                              config["scan_id"])

    if config['write_report']:
        metadata = [config['session_id'], config['scan_id']]
        if 'site_name' in config.keys():
            metadata.append(config['site_name'])

        fdplot = pe.Node(PlotFD(), name='plot_fd%s' % name)
        fdplot.inputs.subject = config['subject_id']
        fdplot.inputs.metadata = [id_string]
        workflow.connect(fd, 'out_file', fdplot, 'meanfd_file')
        workflow.connect(temporal, 'qa', fdplot, 'dvars')
        workflow.connect(gs_ts, 'output', fdplot, 'global_signal')
        resource_pool['qap_fd'] = (fdplot, 'out_file')

>>>>>>> e0c04bfd
    return workflow, resource_pool


def run_only_qap_functional_temporal(func_reorient, functional_brain_mask,
                                       partic_id, session_id, scan_id,
                                       site_name=None, mcflirt_rel_rms=None,
                                       coordinate_transformation=None,
                                       out_dir=None, run=True):
    """Run the 'qap_functional_temporal' workflow with the provided inputs.

    :type func_reorient: str
    :param func_reorient: Filepath to the deobliqued, reoriented functional
                          scan.
    :type functional_brain_mask: str
    :param functional_brain_mask: Filepath to the binary functional brain
                                  mask.
    :type partic_id: str
    :param partic_id: The participant ID.
    :type session_id: str
    :param session_id: (default: None) The session name/ID.
    :type scan_id: str
    :param scan_id: (default: None) the scan name/ID.
    :type site_name: str
    :param site_name: (default: None) The site name/ID.
    :type out_dir: str
    :param out_dir: (default: None) The output directory to write the results
                    to; if left as None, will write to the current directory.
    :type run: bool
    :param run: (default: True) Will run the workflow; if set to False, will
                connect the Nipype workflow and return the workflow object
                instead.
    :rtype: str
    :return: (if run=True) The filepath of the generated anatomical_reorient
             file.
    :rtype: Nipype workflow object
    :return: (if run=False) The connected Nipype workflow object.
    :rtype: str
    :return: (if run=False) The base directory of the workflow if it were to
             be run.
    """

    import os
    import glob
    import nipype.interfaces.io as nio
    import nipype.pipeline.engine as pe

    output = 'qap_functional_temporal'

    workflow = pe.Workflow(name='%s_workflow' % output)

    if not out_dir:
        out_dir = os.getcwd()

    workflow_dir = os.path.join(out_dir, "workflow_output", output)
    workflow.base_dir = workflow_dir

    resource_pool = {}
    config = {}
    num_cores_per_subject = 1

    resource_pool['func_reorient'] = func_reorient
    resource_pool['functional_brain_mask'] = functional_brain_mask

    if mcflirt_rel_rms:
        resource_pool['mcflirt_rel_rms'] = mcflirt_rel_rms
    elif coordinate_transformation:
        resource_pool['coordinate_transformation'] = coordinate_transformation

    config['subject_id'] = partic_id
    config['session_id'] = session_id
    config['scan_id'] = scan_id

    if site_name:
        config['site_name'] = site_name

    workflow, resource_pool = \
        qap_functional_workflow(workflow, resource_pool, config)

    ds = pe.Node(nio.DataSink(), name='datasink_%s' % output)
    ds.inputs.base_directory = workflow_dir
    ds.inputs.output = resource_pool[output]

    if run:
        workflow.run(
            plugin='MultiProc', plugin_args={'n_procs': num_cores_per_subject})
        outpath = glob.glob(os.path.join(workflow_dir, output, '*'))[0]
        return outpath
    else:
        return workflow, workflow.base_dir


def run_everything_qap_functional_temporal(
        functional_scan, partic_id, session_id=None, scan_id=None,
        site_name=None, out_dir=None, run=True):
    """Run the entire QAP functional temporal pipeline with the provided 
    inputs.

    :type functional_scan: str
    :param functional_scan: The filepath to the 4D functional timeseries.
    :type partic_id: str
    :param partic_id: The participant ID.
    :type session_id: str
    :param session_id: (default: None) The session name/ID.
    :type scan_id: str
    :param scan_id: (default: None) the scan name/ID.
    :type site_name: str
    :param site_name: (default: None) The site name/ID.
    :type out_dir: str
    :param out_dir: (default: None) The output directory to write the results
                    to; if left as None, will write to the current directory.
    :type run: bool
    :param run: (default: True) Will run the workflow; if set to False, will
                connect the Nipype workflow and return the workflow object
                instead.
    :rtype: str
    :return: (if run=True) The filepath of the generated anatomical_reorient
             file.
    :rtype: Nipype workflow object
    :return: (if run=False) The connected Nipype workflow object.
    :rtype: str
    :return: (if run=False) The base directory of the workflow if it were to
             be run.
    """

    import os
    import glob
    import nipype.interfaces.io as nio
    import nipype.interfaces.utility as niu
    import nipype.pipeline.engine as pe

    from qap import cli

    output = 'qap_functional_temporal'
    workflow = pe.Workflow(name='%s_workflow' % output)

    if not out_dir:
        out_dir = os.getcwd()

    if site_name:
        workflow_dir = os.path.join(out_dir, "workflow_output", output, \
            site_name, partic_id)
    else:
        workflow_dir = os.path.join(out_dir, "workflow_output", output, \
            partic_id)

    if session_id:
        workflow_dir = os.path.join(workflow_dir, session_id)

    if scan_id:
        workflow_dir = os.path.join(workflow_dir, scan_id)

    workflow.base_dir = workflow_dir

    num_cores_per_subject = 1
    resource_pool = {
        'functional_scan': functional_scan
    }

    config = {
        'subject_id': partic_id,
        'session_id': session_id,
        'scan_id': scan_id,
        'output_directory': workflow_dir
    }

    if site_name:
        config['site_name'] = site_name

    # create the one node all participants will start from
    starter_node = pe.Node(niu.Function(input_names=['starter'],
                                        output_names=['starter'],
                                        function=cli.starter_node_func),
                           name='starter_node')

    # set a dummy variable
    starter_node.inputs.starter = ""

    resource_pool["starter"] = (starter_node, 'starter')

    workflow, resource_pool = \
        qap_functional_workflow(workflow, resource_pool, config)

    ds = pe.Node(nio.DataSink(), name='datasink_%s' % output)
    ds.inputs.base_directory = workflow_dir
    ds.inputs.output = resource_pool[output]

    if run:
        workflow.run(
            plugin='MultiProc', plugin_args={'n_procs': num_cores_per_subject})
        outpath = glob.glob(os.path.join(workflow_dir, output, '*'))[0]
        return outpath

    else:
        return workflow, workflow.base_dir<|MERGE_RESOLUTION|>--- conflicted
+++ resolved
@@ -332,13 +332,7 @@
             gather_header.inputs.in_file = resource_pool["functional_scan"]
             gather_header.inputs.type = data_type
 
-<<<<<<< HEAD
-    out_dir = os.path.join(config['output_directory'], config["run_name"])
-    out_json = os.path.join(out_dir, "%s_%s_%s_qap-anatomical.json"
-                       % (config["subject_id"], config["session_id"],
-                          config["scan_id"]))
-
-=======
+
     out_dir = os.path.join(config['output_directory'], "derivatives",
                            config["run_name"], config["subject_id"],
                            config["session_id"])
@@ -346,7 +340,6 @@
                             % (config["subject_id"], config["session_id"],
                                config["scan_id"],
                                data_type.replace("_", "-")))
->>>>>>> e0c04bfd
     header_to_json = pe.Node(niu.Function(
                                  input_names=["output_dict",
                                               "json_file"],
@@ -626,10 +619,8 @@
                           config["scan_id"]))
         plot = pe.Node(PlotMosaic(), name='plot_mosaic%s' % name)
         plot.inputs.subject = config['subject_id']
-<<<<<<< HEAD
         plot.inputs.out_file = out_mosaic
-=======
->>>>>>> e0c04bfd
+
 
         metadata = [config['session_id'], config['scan_id']]
         if 'site_name' in config.keys():
@@ -647,19 +638,13 @@
         resource_pool['mean_epi_mosaic'] = (plot, 'out_file')
         resource_pool['qap_mosaic'] = (plot, 'out_file')
 
-<<<<<<< HEAD
-    out_dir = os.path.join(config['output_directory'], config["run_name"])
-    out_json = os.path.join(out_dir, "%s_%s_%s_qap-anatomical.json"
-                       % (config["subject_id"], config["session_id"],
-                          config["scan_id"]))
-=======
+
     out_dir = os.path.join(config['output_directory'], "derivatives",
                            config["run_name"], config["subject_id"],
                            config["session_id"])
     out_json = os.path.join(out_dir, "%s_%s_%s_qap-anatomical.json"
                             % (config["subject_id"], config["session_id"],
                                config["scan_id"]))
->>>>>>> e0c04bfd
 
     spatial_to_json = pe.Node(niu.Function(
                                   input_names=["output_dict",
@@ -896,10 +881,10 @@
         return workflow, workflow.base_dir
 
 
-<<<<<<< HEAD
-def qap_functional_spatial_workflow(workflow, resource_pool, config, name="_"):
-    """Build and run a Nipype workflow to calculate the QAP functional spatial
-    quality measures.
+
+def qap_functional_workflow(workflow, resource_pool, config, name="_"):
+    """Build and run a Nipype workflow to calculate the QAP functional 
+    temporal quality measures.
 
     - If any resources/outputs required by this workflow are not in the
       resource pool, this workflow will call pre-requisite workflow builder
@@ -907,21 +892,28 @@
       calculate/generate these necessary pre-requisites.
 
     Expected Resources in Resource Pool
-      - mean_functional: The one-volume averaged functional timeseries image.
+      - func_reorient: The deobliqued, reoriented 4D functional timeseries.
       - functional_brain_mask: A binary mask of the brain in the functional
                                image.
+      - inverted_functional_brain_mask: A binary mask of the inversion of the
+                                        functional brain mask.
+      - coordinate_transformation: The matrix transformation from AFNI's
+                                   3dvolreg (--1Dmatrix_save option).
+      - mcflirt_rel_rms: (if no coordinate_transformation) The matrix
+                         transformation from FSL's Mcflirt.
 
     New Resources Added to Resource Pool
-      - qap_functional_spatial: The path to the output JSON file containing
-                                the participant's QAP measure values.
-      - func_spat_csv: The path to the CSV file containing the QAP measure
+      - qap_functional_temporal: The path to the output JSON file containing
+                                 the participant's QAP measure values.
+      - func_temp_csv: The path to the CSV file containing the QAP measure
                        values.
       - qap_mosaic: (if enabled) The path to the mosaic QC report file.
 
     Workflow Steps
-      1. qap_functional_spatial function node to calculate the QAP measures.
-      2. PlotMosaic() node (if enabled) to generate QC mosaic.
-      3. qap_functional_spatial_to_json function node to write/update numbers
+      1. fd_jenkinson function node to calculate RMSD.
+      2. qap_functional_temporal function node to calculate the QAP measures.
+      3. PlotMosaic() node (if enabled) to generate QC mosaic.
+      4. qap_functional_temporal_to_json function node to write/update numbers
          to the output JSON file.
 
     :type workflow: Nipype workflow object
@@ -950,348 +942,6 @@
     import copy
     import nipype.pipeline.engine as pe
     import nipype.interfaces.utility as niu
-    from qap_workflows_utils import qap_functional_spatial
-    from qap_utils import write_json
-    from qap.viz.interfaces import PlotMosaic
-
-    if 'mean_functional' not in resource_pool.keys():
-        from functional_preproc import mean_functional_workflow
-        old_rp = copy.copy(resource_pool)
-        workflow, resource_pool = \
-            mean_functional_workflow(workflow, resource_pool, config, name)
-        if resource_pool == old_rp:
-            return workflow, resource_pool
-
-    if 'functional_brain_mask' not in resource_pool.keys():
-        from functional_preproc import functional_brain_mask_workflow
-        old_rp = copy.copy(resource_pool)
-        workflow, resource_pool = \
-            functional_brain_mask_workflow(workflow, resource_pool, config, name)
-        if resource_pool == old_rp:
-            return workflow, resource_pool
-
-    spatial_epi = pe.Node(niu.Function(
-        input_names=['mean_epi', 'func_brain_mask', 'direction', 'subject_id',
-                     'session_id', 'scan_id', 'site_name', 'starter'],
-        output_names=['qc'], function=qap_functional_spatial),
-        name='qap_functional_spatial%s' % name)
-
-    # Subject infos
-    if 'ghost_direction' not in config.keys():
-        config['ghost_direction'] = 'y'
-
-    spatial_epi.inputs.direction = config['ghost_direction']
-    spatial_epi.inputs.subject_id = config['subject_id']
-    spatial_epi.inputs.session_id = config['session_id']
-    spatial_epi.inputs.scan_id = config['scan_id']
-
-    if 'site_name' in config.keys():
-        spatial_epi.inputs.site_name = config['site_name']
-
-    if len(resource_pool['mean_functional']) == 2:
-        node, out_file = resource_pool['mean_functional']
-        workflow.connect(node, out_file, spatial_epi, 'mean_epi')
-    else:
-        spatial_epi.inputs.mean_epi = resource_pool['mean_functional']
-
-    if len(resource_pool['functional_brain_mask']) == 2:
-        node, out_file = resource_pool['functional_brain_mask']
-        workflow.connect(node, out_file, spatial_epi, 'func_brain_mask')
-    else:
-        spatial_epi.inputs.func_brain_mask = \
-            resource_pool['functional_brain_mask']
-
-    if config.get('write_report', False):
-        plot = pe.Node(PlotMosaic(), name='plot_mosaic%s' % name)
-        plot.inputs.subject = config['subject_id']
-
-        metadata = [config['session_id'], config['scan_id']]
-        if 'site_name' in config.keys():
-            metadata.append(config['site_name'])
-
-        plot.inputs.metadata = metadata
-        plot.inputs.title = 'Mean EPI'
-
-        if len(resource_pool['mean_functional']) == 2:
-            node, out_file = resource_pool['mean_functional']
-            workflow.connect(node, out_file, plot, 'in_file')
-        else:
-            plot.inputs.in_file = resource_pool['mean_functional']
-
-        resource_pool['qap_mosaic'] = (plot, 'out_file')
-
-    out_dir = os.path.join(config['output_directory'], config["run_name"])
-    out_json = os.path.join(out_dir, "%s_%s_%s_qap-functional.json"
-                       % (config["subject_id"], config["session_id"],
-                          config["scan_id"]))
-
-    spatial_epi_to_json = pe.Node(niu.Function(
-                                  input_names=["output_dict",
-                                               "json_file"],
-                                  output_names=["json_file"],
-                                  function=write_json),
-                              name="qap_functional_spatial_to_json%s" % name)
-    spatial_epi_to_json.inputs.json_file = out_json
-
-    workflow.connect(spatial_epi, 'qc', spatial_epi_to_json, 'output_dict')
-
-    resource_pool['qap_functional_spatial'] = out_json
-
-    return workflow, resource_pool
-
-
-def run_only_qap_functional_spatial(
-        mean_functional, functional_brain_mask, partic_id, session_id,
-        scan_id, site_name=None, ghost_direction=None, out_dir=None,
-        run=True):
-    """Run the 'qap_functional_spatial' workflow with the provided inputs.
-
-    :type mean_functional: str
-    :param mean_functional: Filepath to the one-volume average of the
-                            functional timeseries.
-    :type functional_brain_mask: str
-    :param functional_brain_mask: Filepath to the binary functional brain
-                                  mask.
-    :type partic_id: str
-    :param partic_id: The participant ID.
-    :type session_id: str
-    :param session_id: (default: None) The session name/ID.
-    :type scan_id: str
-    :param scan_id: (default: None) the scan name/ID.
-    :type site_name: str
-    :param site_name: (default: None) The site name/ID.
-    :type out_dir: str
-    :param out_dir: (default: None) The output directory to write the results
-                    to; if left as None, will write to the current directory.
-    :type run: bool
-    :param run: (default: True) Will run the workflow; if set to False, will
-                connect the Nipype workflow and return the workflow object
-                instead.
-    :rtype: str
-    :return: (if run=True) The filepath of the generated anatomical_reorient
-             file.
-    :rtype: Nipype workflow object
-    :return: (if run=False) The connected Nipype workflow object.
-    :rtype: str
-    :return: (if run=False) The base directory of the workflow if it were to
-             be run.
-    """
-
-    import os
-    import glob
-    import nipype.interfaces.io as nio
-    import nipype.pipeline.engine as pe
-
-    output = 'qap_functional_spatial'
-    workflow = pe.Workflow(name='%s_workflow' % output)
-
-    if not out_dir:
-        out_dir = os.getcwd()
-
-    workflow_dir = os.path.join(out_dir, "workflow_output", output)
-    workflow.base_dir = workflow_dir
-
-    resource_pool = {}
-    config = {}
-    num_cores_per_subject = 1
-
-    resource_pool['mean_functional'] = mean_functional
-    resource_pool['functional_brain_mask'] = functional_brain_mask
-
-    config['subject_id'] = partic_id
-    config['session_id'] = session_id
-    config['scan_id'] = scan_id
-
-    if site_name:
-        config['site_name'] = site_name
-
-    if ghost_direction:
-        config['ghost_direction'] = ghost_direction
-
-    workflow, resource_pool = \
-        qap_functional_spatial_workflow(workflow, resource_pool, config)
-
-    ds = pe.Node(nio.DataSink(), name='datasink_%s' % output)
-    ds.inputs.base_directory = workflow_dir
-    ds.inputs.output = resource_pool[output]
-
-    if run:
-        workflow.run(
-            plugin='MultiProc', plugin_args={'n_procs': num_cores_per_subject})
-        outpath = glob.glob(os.path.join(workflow_dir, output, '*'))[0]
-        return outpath
-
-    else:
-        return workflow, workflow.base_dir
-
-
-def run_everything_qap_functional_spatial(
-        functional_scan, partic_id, session_id=None, scan_id=None,
-        site_name=None, out_dir=None, run=True):
-    """Run the entire QAP functional spatial pipeline with the provided 
-    inputs.
-
-    :type functional_scan: str
-    :param functional_scan: Filepath to the 4D functional timeseries.
-    :type partic_id: str
-    :param partic_id: The participant ID.
-    :type session_id: str
-    :param session_id: (default: None) The session name/ID.
-    :type scan_id: str
-    :param scan_id: (default: None) the scan name/ID.
-    :type site_name: str
-    :param site_name: (default: None) The site name/ID.
-    :type out_dir: str
-    :param out_dir: (default: None) The output directory to write the results
-                    to; if left as None, will write to the current directory.
-    :type run: bool
-    :param run: (default: True) Will run the workflow; if set to False, will
-                connect the Nipype workflow and return the workflow object
-                instead.
-    :rtype: str
-    :return: (if run=True) The filepath of the generated anatomical_reorient
-             file.
-    :rtype: Nipype workflow object
-    :return: (if run=False) The connected Nipype workflow object.
-    :rtype: str
-    :return: (if run=False) The base directory of the workflow if it were to
-             be run.
-    """
-
-    import os
-    import glob
-    import nipype.interfaces.io as nio
-    import nipype.interfaces.utility as niu
-    import nipype.pipeline.engine as pe
-
-    from qap import cli
-
-    output = 'qap_functional_spatial'
-    workflow = pe.Workflow(name='%s_workflow' % output)
-
-    if not out_dir:
-        out_dir = os.getcwd()
-
-    if site_name != None:
-        workflow_dir = os.path.join(out_dir, "workflow_output", output, \
-            site_name, partic_id)
-    else:
-        workflow_dir = os.path.join(out_dir, "workflow_output", output, \
-            partic_id)
-
-    if session_id != None:
-        workflow_dir = os.path.join(workflow_dir, session_id)
-
-    if scan_id != None:
-        workflow_dir = os.path.join(workflow_dir, scan_id)
-
-    workflow.base_dir = workflow_dir
-
-    num_cores_per_subject = 1
-    resource_pool = {
-        'functional_scan': functional_scan
-    }
-
-    config = {
-        'subject_id': partic_id,
-        'session_id': session_id,
-        'scan_id': scan_id,
-        'output_directory': workflow_dir
-    }
-
-    if site_name:
-        config['site_name'] = site_name
-
-    # create the one node all participants will start from
-    starter_node = pe.Node(niu.Function(input_names=['starter'],
-                                        output_names=['starter'],
-                                        function=cli.starter_node_func),
-                           name='starter_node')
-
-    # set a dummy variable
-    starter_node.inputs.starter = ""
-
-    resource_pool["starter"] = (starter_node, 'starter')
-
-    workflow, resource_pool = \
-        qap_functional_spatial_workflow(workflow, resource_pool, config)
-
-    ds = pe.Node(nio.DataSink(), name='datasink_%s' % output)
-    ds.inputs.base_directory = workflow_dir
-    ds.inputs.output = resource_pool[output]
-
-    if run:
-        workflow.run(
-            plugin='MultiProc', plugin_args={'n_procs': num_cores_per_subject})
-        outpath = glob.glob(os.path.join(workflow_dir, output, '*'))[0]
-        return outpath
-    else:
-        return workflow, workflow.base_dir
-
-
-def qap_functional_temporal_workflow(workflow, resource_pool, config, name="_"):
-=======
-def qap_functional_workflow(workflow, resource_pool, config, name="_"):
->>>>>>> e0c04bfd
-    """Build and run a Nipype workflow to calculate the QAP functional 
-    temporal quality measures.
-
-    - If any resources/outputs required by this workflow are not in the
-      resource pool, this workflow will call pre-requisite workflow builder
-      functions to further populate the pipeline with workflows which will
-      calculate/generate these necessary pre-requisites.
-
-    Expected Resources in Resource Pool
-      - func_reorient: The deobliqued, reoriented 4D functional timeseries.
-      - functional_brain_mask: A binary mask of the brain in the functional
-                               image.
-      - inverted_functional_brain_mask: A binary mask of the inversion of the
-                                        functional brain mask.
-      - coordinate_transformation: The matrix transformation from AFNI's
-                                   3dvolreg (--1Dmatrix_save option).
-      - mcflirt_rel_rms: (if no coordinate_transformation) The matrix
-                         transformation from FSL's Mcflirt.
-
-    New Resources Added to Resource Pool
-      - qap_functional_temporal: The path to the output JSON file containing
-                                 the participant's QAP measure values.
-      - func_temp_csv: The path to the CSV file containing the QAP measure
-                       values.
-      - qap_mosaic: (if enabled) The path to the mosaic QC report file.
-
-    Workflow Steps
-      1. fd_jenkinson function node to calculate RMSD.
-      2. qap_functional_temporal function node to calculate the QAP measures.
-      3. PlotMosaic() node (if enabled) to generate QC mosaic.
-      4. qap_functional_temporal_to_json function node to write/update numbers
-         to the output JSON file.
-
-    :type workflow: Nipype workflow object
-    :param workflow: A Nipype workflow object which can already contain other
-                     connected nodes; this function will insert the following
-                     workflow into this one provided.
-    :type resource_pool: dict
-    :param resource_pool: A dictionary defining input files and pointers to
-                          Nipype node outputs / workflow connections; the keys
-                          are the resource names.
-    :type config: dict
-    :param config: A dictionary defining the configuration settings for the
-                   workflow, such as directory paths or toggled options.
-    :type name: str
-    :param name: (default: "_") A string to append to the end of each node
-                 name.
-    :rtype: Nipype workflow object
-    :return: The Nipype workflow originally provided, but with this function's
-              sub-workflow connected into it.
-    :rtype: dict
-    :return: The resource pool originally provided, but updated (if
-             applicable) with the newest outputs and connections.
-    """
-
-    import os
-    import copy
-    import nipype.pipeline.engine as pe
-    import nipype.interfaces.utility as niu
 
     from qap_workflows_utils import qap_functional_temporal, \
         qap_functional_spatial, global_signal_time_series
@@ -1506,9 +1156,7 @@
         temporal.inputs.bg_func_brain_mask = \
             resource_pool['inverted_functional_brain_mask']
 
-<<<<<<< HEAD
-    out_dir = os.path.join(config['output_directory'], config["run_name"])
-=======
+
     # temporal STD -> QAP func temp
     if isinstance(resource_pool['SFS'], tuple):
         node, out_file = resource_pool['SFS']
@@ -1531,7 +1179,7 @@
     out_dir = os.path.join(config['output_directory'], "derivatives",
                            config["run_name"], config["subject_id"],
                            config["session_id"])
->>>>>>> e0c04bfd
+
     out_json = os.path.join(out_dir, "%s_%s_%s_qap-functional.json"
                             % (config["subject_id"], config["session_id"],
                                config["scan_id"]))
@@ -1556,18 +1204,14 @@
     workflow.connect(temporal, 'qap', temporal_to_json, 'output_dict')
     resource_pool['qap_functional'] = out_json
 
-<<<<<<< HEAD
-    qa_out_json = os.path.join(qa_out_dir, "%s_%s_%s_QA.json"
-                          % (config["subject_id"], config["session_id"],
-                             config["scan_id"]))
-=======
+               config["scan_id"]))
+
     qa_out_dir = os.path.join(config['output_directory'], "derivatives",
                               config["run_name"], config["subject_id"],
                               config["session_id"])
     qa_out_json = os.path.join(qa_out_dir, "%s_%s_%s_QA-func.json"
                                % (config["subject_id"], config["session_id"],
                                   config["scan_id"]))
->>>>>>> e0c04bfd
 
     qa_to_json = pe.Node(niu.Function(
                                   input_names=["output_dict",
@@ -1580,8 +1224,7 @@
     workflow.connect(temporal, 'qa', qa_to_json, 'output_dict')
     resource_pool['QA_func'] = qa_out_json
 
-<<<<<<< HEAD
-=======
+
     id_string = "%s %s %s" % (config["subject_id"], config["session_id"],
                               config["scan_id"])
 
@@ -1598,7 +1241,6 @@
         workflow.connect(gs_ts, 'output', fdplot, 'global_signal')
         resource_pool['qap_fd'] = (fdplot, 'out_file')
 
->>>>>>> e0c04bfd
     return workflow, resource_pool
 
 
