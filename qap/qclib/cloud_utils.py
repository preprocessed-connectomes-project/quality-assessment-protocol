# cloud_utils.py
#
# Contributing authors: Daniel Clark, Steve Giavasis, 2015

'''
'''

# Function to build, select, and download subject data
def dl_subj_from_s3(subj_idx, img_type, creds_path):
    '''
    '''

    # Import packages
    from CPAC.AWS import fetch_creds, aws_utils

    # Init variables
    bucket_prefix = 'data/Projects/ABIDE_Initiative/RawData'
    local_prefix ='/mnt/inputs'
    bucket = fetch_creds.return_bucket(creds_path, 'fcp-indi')
    s3_list = []
    s3_dict = {}

    # Filter for anat/rest
    if img_type == 'anat':
        subkey_type = 'anatomical_scan'
    elif img_type == 'rest':
        subkey_type = 'functional_scan'

    # Build S3-subjects to download
    for bk in bucket.list(prefix=bucket_prefix):
        s3_list.append(str(bk.name))

    # Build dictionary of filepaths
    for sfile in s3_list:

        ssplit = sfile.split('/')

        sub_id = ssplit[-4]

        session_id = ssplit[-3]

        scan_id = ssplit[-2]

        if img_type in scan_id:
             
<<<<<<< HEAD
            if not s3_dict.has_key((sub_id, session_id, scan_id)):
=======
            # this ONLY handles raw data inputs, not CPAC-generated outputs!
            if not s3_dict.has_key((sub_id, session_id, scan_id)):

                resource_dict = {}
                resource_dict[subkey_type] = sfile

>>>>>>> 0174795d
                s3_dict[(sub_id, session_id, scan_id)] = {}
                s3_dict[(sub_id, session_id, scan_id)].update(resource_dict)

            else:

                s3_dict[(sub_id, session_id, scan_id)].update(resource_dict)         

        else:

            continue


    if len(s3_dict) == 0:
        err = "\n[!] Filepaths have not been successfully gathered from the S3 bucket!\n"
        raise Exception(err)

    # Get list of subject keys for indexing
    sd_keys = s3_dict.keys()
    sd_keys.sort()

    # Grab subject dictionary of interest
    subj_key = sd_keys[subj_idx-1]
    sub_dict = s3_dict[subj_key]
    print "sub_dict: ", sub_dict
    # Download subject data to local prefix
    s3_dl = []
    for s3_key, s3_path in sub_dict.items():
        s3_dl.append(s3_path)
        sub_dict[s3_key] = s3_path.replace(bucket_prefix, local_prefix)

    aws_utils.s3_download(bucket, s3_dl, local_prefix=local_prefix, bucket_prefix=bucket_prefix)

    sub_dict = {subj_key : sub_dict}

    # Return single subject dictionary
    return sub_dict


def upl_qap_output(cfg_file, creds_path):
    '''
    '''

    # Import packages
    from CPAC.AWS import aws_utils, fetch_creds
    import os
    import yaml

    # Init variables
    bucket = fetch_creds.return_bucket(creds_path, 'fcp-indi')

    # Load config file
    cfg_dict = yaml.load(open(cfg_file, 'r'))
    output_dir = cfg_dict['output_directory']

    # And upload data
    upl_files = []
    for root, dirs, files in os.walk(output_dir):
        if files:
            upl_files.extend([os.path.join(root, fil) for fil in files])

    # Using CPAC AWS utils
    s3_upl_files = [ufile.replace(output_dir, 'data/Projects/ABIDE_Initiative/Outputs/qap') \
                   for ufile in upl_files]
    aws_utils.s3_upload(bucket, upl_files, s3_upl_files)
<|MERGE_RESOLUTION|>--- conflicted
+++ resolved
@@ -43,16 +43,12 @@
 
         if img_type in scan_id:
              
-<<<<<<< HEAD
-            if not s3_dict.has_key((sub_id, session_id, scan_id)):
-=======
             # this ONLY handles raw data inputs, not CPAC-generated outputs!
             if not s3_dict.has_key((sub_id, session_id, scan_id)):
 
                 resource_dict = {}
                 resource_dict[subkey_type] = sfile
 
->>>>>>> 0174795d
                 s3_dict[(sub_id, session_id, scan_id)] = {}
                 s3_dict[(sub_id, session_id, scan_id)].update(resource_dict)
 
