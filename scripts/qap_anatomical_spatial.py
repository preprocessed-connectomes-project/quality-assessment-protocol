--- conflicted
+++ resolved
@@ -12,15 +12,9 @@
     # build pipeline for each subject, individually
 
     # ~ 29 minutes per subject with 1 core to ANTS
-<<<<<<< HEAD
-=======
-    
-    print resource_pool
 
     import os
     import sys
-
->>>>>>> 7fcb9747
     import nipype.interfaces.io as nio
     import nipype.pipeline.engine as pe
     import nipype.interfaces.utility as niu
@@ -163,27 +157,16 @@
 
     # run the pipeline (if there is anything to do)
     if new_outputs > 0:
-<<<<<<< HEAD
         workflow.write_graph(
             dotfilename=os.path.join(output_dir, run_name + ".dot"),
             simple_form=False)
-=======
-    
-        workflow.write_graph(dotfilename=os.path.join(output_dir, run_name + \
-                                                          ".dot"), \
-                                                          simple_form=False)
-        
+
         if config["num_cores_per_subject"] == 1:
             workflow.run(plugin='Linear')
         else:
-            workflow.run(plugin='MultiProc', plugin_args= \
-                         {'n_procs': config["num_cores_per_subject"]})
->>>>>>> 7fcb9747
-
-        workflow.run(
-            plugin='MultiProc',
-            plugin_args={'n_procs': config["num_cores_per_subject"]})
-
+            workflow.run(
+                plugin='MultiProc',
+                plugin_args={'n_procs': config["num_cores_per_subject"]})
     else:
         print "\nEverything is already done for subject %s." % sub_id
 
@@ -229,41 +212,29 @@
         sites_dict = {}
 
         for subid in subdict.keys():
-
             # sessions
             for session in subdict[subid].keys():
-
                 # resource files
                 for resource in subdict[subid][session].keys():
-
                     if type(subdict[subid][session][resource]) is dict:
                         # then this has sub-scans defined
-
                         for scan in subdict[subid][session][resource].keys():
-
                             filepath = subdict[subid][session][resource][scan]
-
                             resource_dict = {}
                             resource_dict[resource] = filepath
-
                             sub_info_tuple = (subid, session, scan)
 
                             if sub_info_tuple not in flat_sub_dict.keys():
                                 flat_sub_dict[sub_info_tuple] = {}
 
                             flat_sub_dict[sub_info_tuple].update(resource_dict)
-
                     elif resource == "site_name":
-
                         sites_dict[subid] = subdict[subid][session][resource]
 
                     else:
-
                         filepath = subdict[subid][session][resource]
-
                         resource_dict = {}
                         resource_dict[resource] = filepath
-
                         sub_info_tuple = (subid, session, None)
 
                         if sub_info_tuple not in flat_sub_dict.keys():
@@ -271,14 +242,6 @@
 
                         flat_sub_dict[sub_info_tuple].update(resource_dict)
 
-<<<<<<< HEAD
-=======
-
-    with open(pipeline_config_yaml,"r") as f:
-        config = yaml.load(f)
-                        
-
->>>>>>> 7fcb9747
     try:
         os.makedirs(config["output_directory"])
     except:
@@ -303,64 +266,7 @@
     run_name = config['pipeline_config_yaml'].split("/")[-1].split(".")[0]
 
     if not cloudify:
-<<<<<<< HEAD
-
-        if len(sites_dict) > 0:
-            procss = [Process(
-                target=build_anatomical_spatial_workflow,
-                args=(flat_sub_dict[sub_info], config, sub_info, run_name,
-                      sites_dict[sub_info[0]]))
-                      for sub_info in flat_sub_dict.keys()]
-
-        elif len(sites_dict) == 0:
-            procss = [Process(
-                target=build_anatomical_spatial_workflow,
-                args=(flat_sub_dict[sub_info], config, sub_info, run_name,
-                      None))
-                      for sub_info in flat_sub_dict.keys()]
-
-        pid = open(os.path.join(config["output_directory"], 'pid.txt'), 'w')
-
-        # Init job queue
-        job_queue = []
-        ns_atonce = config.get('num_subjects_at_once', 1)
-
-        # Stream the subject workflows for preprocessing.
-        # At Any time in the pipeline c.numSubjectsAtOnce
-        # will run, unless the number remaining is less than
-        # the value of the parameter stated above
-
-        idx = 0
-        nprocs = len(procss)
-        while idx < nprocs:
-            # Check every job in the queue's status
-            for job in job_queue:
-                # If the job is not alive
-                if not job.is_alive():
-                    # Find job and delete it from queue
-                    logger.info('found dead job: %s' % str(job))
-                    loc = job_queue.index(job)
-                    del job_queue[loc]
-
-            # Check free slots after prunning jobs
-            slots = ns_atonce - len(job_queue)
-
-            if slots > 0:
-                idc = idx
-                for p in procss[idc:idc + slots]:
-                    # ..and start the next available process (subject)
-                    p.start()
-                    print >>pid, p.pid
-                    # Append this to job queue and increment index
-                    job_queue.append(p)
-                    idx += 1
-
-            # Add sleep so while loop isn't consuming 100% of CPU
-            time.sleep(2)
-        pid.close()
-=======
-        
-        #skip parallel machinery if we are running only one subject at once
+        # skip parallel machinery if we are running only one subject at once
         if config["num_subjects_at_once"] == 1:
             for sub_info in flat_sub_dict.keys():
                 if sites_dict:
@@ -368,104 +274,71 @@
                 else:
                     site = None
                 if 'anatomical_scan' in flat_sub_dict[sub_info].keys():
-                    build_anatomical_spatial_workflow(flat_sub_dict[sub_info], config, sub_info, \
-                                                   run_name, site)
+                    build_anatomical_spatial_workflow(
+                        flat_sub_dict[sub_info], config, sub_info,
+                        run_name, site)
         else:
             if 'anatomical_scan' in flat_sub_dict[sub_info].keys():
                 if len(sites_dict) > 0:
-        
-                    procss = [Process(target=build_anatomical_spatial_workflow, \
-                                    args=(flat_sub_dict[sub_info], config, sub_info, \
-                                              run_name, sites_dict[sub_info[0]])) \
-                                        for sub_info in flat_sub_dict.keys()]
-        
+                    procss = [Process(
+                        target=build_anatomical_spatial_workflow,
+                        args=(flat_sub_dict[sub_info], config, sub_info,
+                              run_name, sites_dict[sub_info[0]]))
+                              for sub_info in flat_sub_dict.keys()]
+
                 elif len(sites_dict) == 0:
-        
-                    procss = [Process(target=build_anatomical_spatial_workflow, \
-                                    args=(flat_sub_dict[sub_info], config, sub_info, \
-                                              run_name, None)) \
-                                        for sub_info in flat_sub_dict.keys()]
-                                  
-                                  
-            pid = open(os.path.join(config["output_directory"], 'pid.txt'), 'w')
-            
-            # Init job queue
-            job_queue = []
-        
-            # If we're allocating more processes than are subjects, run them all
-            if len(flat_sub_dict) <= config["num_subjects_at_once"]:
-            
-                """
-                Stream all the subjects as sublist is
-                less than or equal to the number of 
-                subjects that need to run
-                """
-            
-                for p in procss:
-                    p.start()
-                    print >>pid,p.pid
-            
-            # Otherwise manage resources to run processes incrementally
-            else:
-            
-                """
-                Stream the subject workflows for preprocessing.
-                At Any time in the pipeline c.numSubjectsAtOnce
-                will run, unless the number remaining is less than
-                the value of the parameter stated above
-                """
-            
+                    procss = [Process(
+                        target=build_anatomical_spatial_workflow,
+                        args=(flat_sub_dict[sub_info], config, sub_info,
+                              run_name, None))
+                              for sub_info in flat_sub_dict.keys()]
+
+                pid = open(os.path.join(
+                    config["output_directory"], 'pid.txt'), 'w')
+
+                # Init job queue
+                job_queue = []
+                ns_atonce = config.get('num_subjects_at_once', 1)
+
+                # Stream the subject workflows for preprocessing.
+                # At Any time in the pipeline c.numSubjectsAtOnce
+                # will run, unless the number remaining is less than
+                # the value of the parameter stated above
+
                 idx = 0
-            
-                while(idx < len(flat_sub_dict)):
-            
-                    # If the job queue is empty and we haven't started indexing
-                    if len(job_queue) == 0 and idx == 0:
-            
-                        # Init subject process index
+                nprocs = len(procss)
+                while idx < nprocs:
+                    # Check every job in the queue's status
+                    for job in job_queue:
+                        # If the job is not alive
+                        if not job.is_alive():
+                            # Find job and delete it from queue
+                            logger.info('found dead job: %s' % str(job))
+                            loc = job_queue.index(job)
+                            del job_queue[loc]
+
+                    # Check free slots after prunning jobs
+                    slots = ns_atonce - len(job_queue)
+
+                    if slots > 0:
                         idc = idx
-            
-                        # Launch processes (one for each subject)
-                        for p in procss[idc: idc + config["num_subjects_at_once"]]:
-            
+                        for p in procss[idc:idc + slots]:
+                            # ..and start the next available process (subject)
                             p.start()
-                            print >>pid,p.pid
+                            print >>pid, p.pid
+                            # Append this to job queue and increment index
                             job_queue.append(p)
                             idx += 1
-            
-                    # Otherwise, jobs are running - check them
-                    else:
-            
-                        # Check every job in the queue's status
-                        for job in job_queue:
-            
-                            # If the job is not alive
-                            if not job.is_alive():
-            
-                                # Find job and delete it from queue
-                                print 'found dead job ', job
-                                loc = job_queue.index(job)
-                                del job_queue[loc]
-            
-                                # ...and start the next available process (subject)
-                                procss[idx].start()
-            
-                                # Append this to job queue and increment index
-                                job_queue.append(procss[idx])
-                                idx += 1
-        
-                        # Add sleep so while loop isn't consuming 100% of CPU
-                        time.sleep(2)
-            
-            pid.close()
->>>>>>> 7fcb9747
-
-        # Join all processes if report must be written out
-        if write_report:
-            for p in procss:
-                p.join()
-    else:
-
+
+                    # Add sleep so while loop isn't consuming 100% of CPU
+                    time.sleep(2)
+                pid.close()
+
+                # Join all processes if report must be written out
+                if write_report:
+                    for p in procss:
+                        p.join()
+    else:
         # run on cloud
         sub = subject_list.keys()[0]
 
@@ -478,8 +351,8 @@
         filesplit = filepath.split(config["bucket_prefix"])
         site_name = filesplit[1].split("/")[1]
 
-        build_anatomical_spatial_workflow(subject_list[sub], config, sub,
-                                          run_name, site_name)
+        build_anatomical_spatial_workflow(
+            subject_list[sub], config, sub, run_name, site_name)
 
     # PDF reporting
     if write_report:
