--- conflicted
+++ resolved
@@ -136,10 +136,6 @@
                         creds_path, series_list=None):
 
     import os
-<<<<<<< HEAD
-    from indi_awsutils import fetch_creds
-=======
->>>>>>> 86c169ce
     import yaml
 
     s3_list = []
