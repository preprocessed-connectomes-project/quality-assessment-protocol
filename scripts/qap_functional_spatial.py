--- conflicted
+++ resolved
@@ -1,14 +1,7 @@
 
 
-<<<<<<< HEAD
-def build_functional_spatial_workflow(resource_pool, config, subject_info,
-                                      run_name, site_name=None):
-
-    # build pipeline for each subject, individually
-=======
 def build_functional_spatial_workflow(
         resource_pool, config, subject_info, run_name, site_name=None):
->>>>>>> eb67296f
 
     # build pipeline for each subject, individually
     # ~ 5 min 20 sec per subject
@@ -30,10 +23,6 @@
     from time import strftime
     from nipype import config as nyconfig
     from nipype import logging
-<<<<<<< HEAD
-
-=======
->>>>>>> eb67296f
     logger = logging.getLogger('workflow')
 
     sub_id = str(subject_info[0])
@@ -49,13 +38,8 @@
         scan_id = "scan_0"
 
     # define and create the output directory
-<<<<<<< HEAD
-    output_dir = os.path.join(config["output_directory"], run_name,
-                              sub_id, session_id, scan_id)
-=======
     output_dir = op.join(config["output_directory"], run_name,
                          sub_id, session_id, scan_id)
->>>>>>> eb67296f
 
     try:
         os.makedirs(output_dir)
@@ -85,13 +69,8 @@
     logger.info("Configuration settings:\n" + str(config))
 
     # for QAP spreadsheet generation only
-<<<<<<< HEAD
     config.update({"subject_id": sub_id, "session_id": session_id,
                    "scan_id": scan_id, "run_name": run_name})
-=======
-    config.update({'subject_id': sub_id, 'session_id': session_id,
-              'scan_id': scan_id, 'run_name': run_name})
->>>>>>> eb67296f
 
     if site_name:
         config["site_name"] = site_name
@@ -100,40 +79,22 @@
     workflow.base_dir = op.join(config["working_directory"], sub_id,
                                 session_id)
 
-<<<<<<< HEAD
-    workflow.base_dir = os.path.join(config["working_directory"], sub_id,
-                                     session_id)
-
-=======
->>>>>>> eb67296f
     # set up crash directory
     workflow.config['execution'] = \
         {'crashdump_dir': config["output_directory"]}
 
     # update that resource pool with what's already in the output directory
     for resource in os.listdir(output_dir):
-<<<<<<< HEAD
-        if (os.path.isdir(os.path.join(output_dir, resource)) and
-                resource not in resource_pool.keys()):
-            resource_pool[resource] = glob.glob(os.path.join(output_dir,
-                                                             resource, "*"))[0]
-=======
-
         if (op.isdir(op.join(output_dir, resource)) and
                 resource not in resource_pool.keys()):
             resource_pool[resource] = glob.glob(op.join(output_dir,
                                                         resource, "*"))[0]
->>>>>>> eb67296f
 
     # resource pool check
     invalid_paths = []
 
     for resource in resource_pool.keys():
-<<<<<<< HEAD
-        if not os.path.isfile(resource_pool[resource]):
-=======
         if not op.isfile(resource_pool[resource]):
->>>>>>> eb67296f
             invalid_paths.append((resource, resource_pool[resource]))
 
     if len(invalid_paths) > 0:
@@ -147,10 +108,6 @@
         raise Exception(err)
 
     # start connecting the pipeline
-<<<<<<< HEAD
-=======
-
->>>>>>> eb67296f
     if "qap_functional_spatial" not in resource_pool.keys():
         from qap.qap_workflows import qap_functional_spatial_workflow
         workflow, resource_pool = \
@@ -162,14 +119,8 @@
     if "write_all_outputs" not in config.keys():
         config["write_all_outputs"] = False
 
-<<<<<<< HEAD
     if config["write_all_outputs"]:
         for output in resource_pool.keys():
-
-=======
-    if config["write_all_outputs"] == True:
-        for output in resource_pool.keys():
->>>>>>> eb67296f
             # we use a check for len()==2 here to select those items in the
             # resource pool which are tuples of (node, node_output), instead
             # of the items which are straight paths to files
@@ -198,7 +149,7 @@
     # run the pipeline (if there is anything to do)
     if new_outputs > 0:
         workflow.write_graph(
-            dotfilename=os.path.join(output_dir, run_name + ".dot"),
+            dotfilename=op.join(output_dir, run_name + ".dot"),
             simple_form=False)
         if config["num_cores_per_subject"] == 1:
             workflow.run(plugin='Linear')
@@ -207,10 +158,6 @@
                 plugin='MultiProc',
                 plugin_args={'n_procs': config["num_cores_per_subject"]})
 
-<<<<<<< HEAD
-=======
-
->>>>>>> eb67296f
     else:
         print "\nEverything is already done for subject %s." % sub_id
 
@@ -228,28 +175,18 @@
 
     pipeline_end_stamp = strftime("%Y-%m-%d_%H:%M:%S")
     pipeline_end_time = time.time()
-<<<<<<< HEAD
-
-=======
->>>>>>> eb67296f
     logger.info("Elapsed time (minutes) since last start: %s"
                 % ((pipeline_end_time - pipeline_start_time) / 60))
     logger.info("Pipeline end time: %s" % pipeline_end_stamp)
     return workflow
 
 
-<<<<<<< HEAD
 def run(subject_list, config, cloudify=False):
-=======
-def run(subject_list, pipeline_config_yaml, cloudify=False):
-
->>>>>>> eb67296f
     import os
     import os.path as op
     import yaml
+    from multiprocessing import Process
     import time
-    from multiprocessing import Process
-<<<<<<< HEAD
     from nipype import logging
     logger = logging.getLogger('workflow')
 
@@ -259,17 +196,6 @@
 
     with open(subject_list, "r") as f:
         subdict = yaml.load(f)
-=======
-    import time
-
-    from nipype import logging
-    logger = logging.getLogger('workflow')
-    
-    
-    if not cloudify:
-        with open(subject_list, "r") as f:
-            subdict = yaml.load(f)
->>>>>>> eb67296f
 
     if not cloudify:
         flat_sub_dict = {}
@@ -313,12 +239,6 @@
             if subid not in sites_dict.keys():
                 sites_dict[subid] = None
 
-<<<<<<< HEAD
-=======
-    with open(pipeline_config_yaml, "r") as f:
-        config = yaml.load(f)
-
->>>>>>> eb67296f
     try:
         os.makedirs(config["output_directory"])
     except:
@@ -341,10 +261,11 @@
 
     # get the pipeline config file name, use it as the run name
     run_name = config['pipeline_config_yaml'].split("/")[-1].split(".")[0]
+    ns_at_once = config.get('num_subjects_at_once', 1)
 
     if not cloudify:
         # skip parallel machinery if we are running only one subject at once
-        if config["num_subjects_at_once"] == 1:
+        if ns_at_once == 1:
             for sub_info in flat_sub_dict.keys():
                 if sites_dict:
                     site = sites_dict[sub_info[0]]
@@ -370,12 +291,11 @@
                               run_name, None))
                               for sub_info in flat_sub_dict.keys()]
 
-                pid = open(os.path.join(
+                pid = open(op.join(
                     config["output_directory"], 'pid.txt'), 'w')
 
                 # Init job queue
                 job_queue = []
-                ns_atonce = config.get('num_subjects_at_once', 1)
 
                 # Stream the subject workflows for preprocessing.
                 # At Any time in the pipeline c.numSubjectsAtOnce
@@ -395,7 +315,7 @@
                             del job_queue[loc]
 
                     # Check free slots after prunning jobs
-                    slots = ns_atonce - len(job_queue)
+                    slots = ns_at_once - len(job_queue)
 
                     if slots > 0:
                         idc = idx
@@ -407,7 +327,6 @@
                             job_queue.append(p)
                             idx += 1
 
-<<<<<<< HEAD
                     # Add sleep so while loop isn't consuming 100% of CPU
                     time.sleep(2)
                 pid.close()
@@ -416,8 +335,6 @@
                 if write_report:
                     for p in procss:
                         p.join()
-=======
->>>>>>> eb67296f
     else:
         # run on cloud
         sub = subject_list.keys()[0]
@@ -430,7 +347,6 @@
         filesplit = filepath.split(config["bucket_prefix"])
         site_name = filesplit[1].split("/")[1]
 
-<<<<<<< HEAD
         build_functional_spatial_workflow(
             subject_list[sub], config, sub, run_name, site_name)
 
@@ -438,10 +354,6 @@
     if write_report:
         import os.path as op
         import qap.viz.reports as qvr
-=======
-        build_functional_spatial_workflow(subject_list[sub], config, sub,
-                                          run_name, site_name)
->>>>>>> eb67296f
 
         in_csv = op.join(
             config['output_directory'], 'qap_functional_spatial.csv')
@@ -456,10 +368,6 @@
 
     parser = argparse.ArgumentParser()
     group = parser.add_argument_group("Regular Use Inputs (non-cloud runs)")
-<<<<<<< HEAD
-
-=======
->>>>>>> eb67296f
     cloudgroup = parser.add_argument_group("AWS Cloud Inputs (only required "
                                            "for AWS Cloud runs)")
     req = parser.add_argument_group("Required Inputs")
@@ -473,13 +381,10 @@
     # Subject list (YAML file)
     group.add_argument("--sublist", type=str,
                        help="filepath to subject list YAML")
-<<<<<<< HEAD
 
     # Write PDF reports
     group.add_argument("--with-reports", action='store_true', default=False,
                        help="Write a summary report in PDF format.")
-=======
->>>>>>> eb67296f
 
     req.add_argument("config", type=str,
                      help="filepath to pipeline configuration YAML")
@@ -528,33 +433,20 @@
             # Download and build a one-subject dictionary from S3
             sub_dict = dl_subj_from_s3(args.subj_idx, args.config,
                                        args.s3_dict_yml)
-<<<<<<< HEAD
-
-=======
->>>>>>> eb67296f
             if not sub_dict:
                 err = "\n[!] Subject dictionary was not successfully " \
                       "downloaded from the S3 bucket!\n"
                 raise Exception(err)
 
             # Run it
-<<<<<<< HEAD
             run(sub_dict, config, cloudify=True)
 
-=======
-            run(sub_dict, args.config, cloudify=True)
->>>>>>> eb67296f
             # Upload results
             upl_qap_output(args.config)
 
         elif args.sublist:
             # Run it
-<<<<<<< HEAD
             run(args.sublist, config, cloudify=False)
-=======
-            run(args.sublist, args.config, cloudify=False)
-
->>>>>>> eb67296f
 
 if __name__ == "__main__":
     main()