--- conflicted
+++ resolved
@@ -1,442 +1,15 @@
 #!/usr/bin/env python
 # -*- coding: utf-8 -*-
-<<<<<<< HEAD
+
 # @Author: oesteban
 # @Date:   2015-10-16 13:36:40
 # @Last Modified by:   oesteban
 # @Last Modified time: 2015-10-16 14:21:04
 
-from qap.cli import QAProtocolCLI
-=======
 # emacs: -*- mode: python; py-indent-offset: 4; indent-tabs-mode: nil -*-
 # vi: set ft=python sts=4 ts=4 sw=4 et:
 
-
-def build_functional_spatial_workflow(
-        resource_pool, config, subject_info, run_name, site_name=None):
-
-    # build pipeline for each subject, individually
-    # ~ 5 min 20 sec per subject
-    # (roughly 320 seconds)
-
-    import os
-    import os.path as op
-    import sys
-
-    import nipype.interfaces.io as nio
-    import nipype.pipeline.engine as pe
-
-    import nipype.interfaces.utility as util
-    import nipype.interfaces.fsl.maths as fsl
-
-    import glob
-
-    import time
-    from time import strftime
-    from nipype import config as nyconfig
-    from nipype import logging
-    logger = logging.getLogger('workflow')
-
-    sub_id = str(subject_info[0])
-
-    if subject_info[1]:
-        session_id = subject_info[1]
-    else:
-        session_id = "session_0"
-
-    if subject_info[2]:
-        scan_id = subject_info[2]
-    else:
-        scan_id = "scan_0"
-
-    # Read and apply general settings in config
-    keep_outputs = config.get('write_all_outputs', False)
-    output_dir = op.join(config["output_directory"], run_name,
-                         sub_id, session_id, scan_id)
-
-    try:
-        os.makedirs(output_dir)
-    except:
-        if not op.isdir(output_dir):
-            err = "[!] Output directory unable to be created.\n" \
-                  "Path: %s\n\n" % output_dir
-            raise Exception(err)
-        else:
-            pass
-
-    log_dir = output_dir
-
-    # set up logging
-    nyconfig.update_config(
-        {'logging': {'log_directory': log_dir, 'log_to_file': True}})
-    logging.update_logging(nyconfig)
-
-    # take date+time stamp for run identification purposes
-    unique_pipeline_id = strftime("%Y%m%d%H%M%S")
-    pipeline_start_stamp = strftime("%Y-%m-%d_%H:%M:%S")
-
-    pipeline_start_time = time.time()
-
-    logger.info("Pipeline start time: %s" % pipeline_start_stamp)
-    logger.info("Contents of resource pool:\n" + str(resource_pool))
-    logger.info("Configuration settings:\n" + str(config))
-
-    # for QAP spreadsheet generation only
-    config.update({"subject_id": sub_id, "session_id": session_id,
-                   "scan_id": scan_id, "run_name": run_name})
-
-    if site_name:
-        config["site_name"] = site_name
-
-    workflow = pe.Workflow(name=scan_id)
-    workflow.base_dir = op.join(config["working_directory"], sub_id,
-                                session_id)
-
-    # set up crash directory
-    workflow.config['execution'] = \
-        {'crashdump_dir': config["output_directory"]}
-
-    # update that resource pool with what's already in the output directory
-    for resource in os.listdir(output_dir):
-        if (op.isdir(op.join(output_dir, resource)) and
-                resource not in resource_pool.keys()):
-            resource_pool[resource] = glob.glob(op.join(output_dir,
-                                                        resource, "*"))[0]
-
-    # resource pool check
-    invalid_paths = []
-
-    for resource in resource_pool.keys():
-        if not op.isfile(resource_pool[resource]):
-            invalid_paths.append((resource, resource_pool[resource]))
-
-    if len(invalid_paths) > 0:
-        err = "\n\n[!] The paths provided in the subject list to the " \
-              "following resources are not valid:\n"
-
-        for path_tuple in invalid_paths:
-            err = err + path_tuple[0] + ": " + path_tuple[1] + "\n"
-
-        err = err + "\n\n"
-        raise Exception(err)
-
-    # start connecting the pipeline
-    if "qap_functional_spatial" not in resource_pool.keys():
-        from qap.qap_workflows import qap_functional_spatial_workflow
-        workflow, resource_pool = qap_functional_spatial_workflow(
-            workflow, resource_pool, config)
-
-    # set up the datasinks
-    new_outputs = 0
-
-    out_list = ['qap_functional_spatial']
-    if config.get('write_report', False):
-        out_list += ['qap_mosaic']
-
-    if keep_outputs:
-        out_list = resource_pool.keys()
-
-    for output in out_list:
-        # we use a check for len()==2 here to select those items in the
-        # resource pool which are tuples of (node, node_output), instead
-        # of the items which are straight paths to files
-
-        # resource pool items which are in the tuple format are the
-        # outputs that have been created in this workflow because they
-        # were not present in the subject list YML (the starting resource
-        # pool) and had to be generated
-        if len(resource_pool[output]) == 2:
-            ds = pe.Node(nio.DataSink(), name='datasink_%s' % output)
-            ds.inputs.base_directory = output_dir
-            node, out_file = resource_pool[output]
-            workflow.connect(node, out_file, ds, output)
-            new_outputs += 1
-
-    # run the pipeline (if there is anything to do)
-    if new_outputs > 0:
-        workflow.write_graph(
-            dotfilename=op.join(output_dir, run_name + ".dot"),
-            simple_form=False)
-        if config["num_cores_per_subject"] == 1:
-            workflow.run(plugin='Linear')
-        else:
-            workflow.run(
-                plugin='MultiProc',
-                plugin_args={'n_procs': config["num_cores_per_subject"]})
-
-    else:
-        print "\nEverything is already done for subject %s." % sub_id
-
-    # Remove working directory when done
-    if not keep_outputs:
-        try:
-            work_dir = op.join(workflow.base_dir, scan_id)
-
-            if op.exists(work_dir):
-                import shutil
-                shutil.rmtree(work_dir)
-        except:
-            print "Couldn\'t remove the working directory!"
-            pass
-
-    pipeline_end_stamp = strftime("%Y-%m-%d_%H:%M:%S")
-    pipeline_end_time = time.time()
-    logger.info("Elapsed time (minutes) since last start: %s"
-                % ((pipeline_end_time - pipeline_start_time) / 60))
-    logger.info("Pipeline end time: %s" % pipeline_end_stamp)
-    return workflow
-
-
-def run(subject_list, config, cloudify=False):
-    import os
-    import os.path as op
-    import yaml
-    from multiprocessing import Process
-    import time
-    from nipype import logging
-    logger = logging.getLogger('workflow')
-
-    write_report = config.get('write_report', False)
-
-    with open(subject_list, "r") as f:
-        subdict = yaml.load(f)
-
-    if not cloudify:
-        flat_sub_dict = {}
-        sites_dict = {}
-
-        for subid in subdict.keys():
-            # sessions
-            for session in subdict[subid].keys():
-                # resource files
-                for resource in subdict[subid][session].keys():
-                    if type(subdict[subid][session][resource]) is dict:
-                        # then this has sub-scans defined
-                        for scan in subdict[subid][session][resource].keys():
-                            filepath = subdict[subid][session][resource][scan]
-                            resource_dict = {}
-                            resource_dict[resource] = filepath
-                            sub_info_tuple = (subid, session, scan)
-
-                            if sub_info_tuple not in flat_sub_dict.keys():
-                                flat_sub_dict[sub_info_tuple] = {}
-
-                            flat_sub_dict[sub_info_tuple].update(resource_dict)
-
-                    elif resource == "site_name":
-                        sites_dict[subid] = subdict[subid][session][resource]
-
-                    else:
-                        filepath = subdict[subid][session][resource]
-                        resource_dict = {}
-                        resource_dict[resource] = filepath
-                        sub_info_tuple = (subid, session, None)
-
-                        if sub_info_tuple not in flat_sub_dict.keys():
-                            flat_sub_dict[sub_info_tuple] = {}
-
-                        flat_sub_dict[sub_info_tuple].update(resource_dict)
-
-    # in case some subjects have site names and others don't
-    if len(sites_dict.keys()) > 0:
-        for subid in subdict.keys():
-            if subid not in sites_dict.keys():
-                sites_dict[subid] = None
-
-    try:
-        os.makedirs(config["output_directory"])
-    except:
-        if not op.isdir(config["output_directory"]):
-            err = "[!] Output directory unable to be created.\n" \
-                  "Path: %s\n\n" % config["output_directory"]
-            raise Exception(err)
-        else:
-            pass
-
-    try:
-        os.makedirs(config["working_directory"])
-    except:
-        if not op.isdir(config["working_directory"]):
-            err = "[!] Output directory unable to be created.\n" \
-                  "Path: %s\n\n" % config["working_directory"]
-            raise Exception(err)
-        else:
-            pass
-
-    # get the pipeline config file name, use it as the run name
-    run_name = config['pipeline_config_yaml'].split("/")[-1].split(".")[0]
-    ns_at_once = config.get('num_subjects_at_once', 1)
-
-    if not cloudify:
-        logger.info('There are %d subjects in the pool' %
-                    len(flat_sub_dict.keys()))
-
-        # skip parallel machinery if we are running only one subject at once
-        if ns_at_once == 1:
-            for sub_info in flat_sub_dict.keys():
-                build_functional_spatial_workflow(
-                    flat_sub_dict[sub_info], config, sub_info,
-                    run_name, sites_dict.get(sub_info[0], None))
-        else:
-            procss = [Process(
-                target=build_functional_spatial_workflow,
-                args=(flat_sub_dict[sub_info], config, sub_info,
-                      run_name, sites_dict.get(sub_info[0], None)))
-                      for sub_info in flat_sub_dict.keys()]
-
-            pid = open(op.join(
-                config["output_directory"], 'pid.txt'), 'w')
-            # Init job queue
-            job_queue = []
-            # Stream the subject workflows for preprocessing.
-            # At Any time in the pipeline c.numSubjectsAtOnce
-            # will run, unless the number remaining is less than
-            # the value of the parameter stated above
-            idx = 0
-            nprocs = len(procss)
-            while idx < nprocs:
-                # Check every job in the queue's status
-                for job in job_queue:
-                    # If the job is not alive
-                    if not job.is_alive():
-                        # Find job and delete it from queue
-                        logger.info('found dead job: %s' % str(job))
-                        loc = job_queue.index(job)
-                        del job_queue[loc]
-                # Check free slots after prunning jobs
-                slots = ns_at_once - len(job_queue)
-                if slots > 0:
-                    idc = idx
-                    for p in procss[idc:idc + slots]:
-                        # ..and start the next available process
-                        p.start()
-                        print >>pid, p.pid
-                        # Append this to job queue and increment index
-                        job_queue.append(p)
-                        idx += 1
-                # Add sleep so while loop isn't consuming 100% of CPU
-                time.sleep(2)
-            pid.close()
-            # Join all processes if report must be written out
-            if write_report:
-                for p in procss:
-                    p.join()
-
-    else:
-        # get the site name!
-        for resource_path in subject_list[sub]:
-            if ".nii" in resource_path:
-                filepath = resource_path
-                break
-
-        filesplit = filepath.split(config["bucket_prefix"])
-        site_name = filesplit[1].split("/")[1]
-
-        build_functional_spatial_workflow(
-            subject_list[sub], config, sub, run_name, site_name)
-
-    # PDF reporting
-    if write_report:
-        from qap.viz.reports import workflow_report
-        logger.info('Writing PDF reports')
-        qap_type = 'qap_functional_spatial'
-        in_csv = op.join(config['output_directory'], '%s.csv' % qap_type)
-
-        reports = workflow_report(in_csv, qap_type, run_name,
-                                  out_dir=config['output_directory'])
-
-        for k, v in reports.iteritems():
-            if v['success']:
-                logger.info('Written report (%s) in %s' % (k, v['path']))
-
-
-def main():
-    import argparse
-    import yaml
-
-    parser = argparse.ArgumentParser()
-
-    group = parser.add_argument_group("Regular Use Inputs (non-cloud runs)")
-    cloudgroup = parser.add_argument_group("AWS Cloud Inputs (only required "
-                                           "for AWS Cloud runs)")
-    req = parser.add_argument_group("Required Inputs")
-
-    cloudgroup.add_argument('--subj_idx', type=int,
-                            help='Subject index to run')
-    cloudgroup.add_argument('--s3_dict_yml', type=str,
-                            help='Path to YAML file containing S3 input '
-                            'filepaths dictionary')
-
-    # Subject list (YAML file)
-    group.add_argument("--sublist", type=str,
-                       help="filepath to subject list YAML")
-
-    # Write PDF reports
-    group.add_argument("--with-reports", action='store_true', default=False,
-                       help="Write a summary report in PDF format.")
-
-    req.add_argument("config", type=str,
-                     help="filepath to pipeline configuration YAML")
-
-    args = parser.parse_args()
-
-    # checks
-    if args.subj_idx and not args.s3_dict_yml and not args.sublist:
-        print "\n[!] You provided --subj_idx, but not --s3_dict_yml. When " \
-              "executing cloud-based runs, please provide both inputs.\n"
-
-    elif args.s3_dict_yml and not args.subj_idx and not args.sublist:
-        print "\n[!] You provided --s3_dict_yml, but not --subj_idx. When " \
-              "executing cloud-based runs, please provide both inputs.\n"
-
-    elif not args.sublist and not args.subj_idx and not args.s3_dict_yml:
-        print "\n[!] Either --sublist is required for regular runs, or both "\
-              "--subj_idx and --s3_dict_yml for cloud-based runs.\n"
-
-    elif args.sublist and args.subj_idx and args.s3_dict_yml:
-        print "\n[!] Either --sublist is required for regular runs, or both "\
-              "--subj_idx and --s3_dict_yml for cloud-based runs, but not " \
-              "all three. (I'm not sure which you are trying to do!)\n"
-
-    elif args.sublist and (args.subj_idx or args.s3_dict_yml):
-        print "\n[!] Either --sublist is required for regular runs, or both "\
-              "--subj_idx and --s3_dict_yml for cloud-based runs. (I'm not " \
-              "sure which you are trying to do!)\n"
-
-    else:
-        with open(args.config, "r") as f:
-            config = yaml.load(f)
-
-        config['pipeline_config_yaml'] = args.config
-
-        if 'write_report' not in config:
-            config['write_report'] = False
-
-        if args.with_reports:
-            config['write_report'] = True
-
-        if args.subj_idx and args.s3_dict_yml:
-            # ---- Cloud-ify! ----
-            # Import packages
-            from qap.cloud_utils import dl_subj_from_s3, upl_qap_output
-            # Download and build a one-subject dictionary from S3
-            sub_dict = dl_subj_from_s3(args.subj_idx, args.config,
-                                       args.s3_dict_yml)
-            if not sub_dict:
-                err = "\n[!] Subject dictionary was not successfully " \
-                      "downloaded from the S3 bucket!\n"
-                raise Exception(err)
-
-            # Run it
-            run(sub_dict, config, cloudify=True)
-
-            # Upload results
-            upl_qap_output(args.config)
-
-        elif args.sublist:
-            # Run it
-            run(args.sublist, config, cloudify=False)
->>>>>>> 718d0f3b
+from qap.cli import QAProtocolCLI
 
 if __name__ == "__main__":
     obj = QAProtocolCLI()
